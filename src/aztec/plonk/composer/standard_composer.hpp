--- conflicted
+++ resolved
@@ -1,188 +1,3 @@
-<<<<<<< HEAD
-#pragma once
-#include "composer_base.hpp"
-#include <plonk/reference_string/file_reference_string.hpp>
-#include <plonk/transcript/manifest.hpp>
-
-namespace waffle {
-enum StandardSelectors {
-    QM = 0,
-    QC = 1,
-    Q1 = 2,
-    Q2 = 3,
-    Q3 = 4,
-};
-const static std::vector<std::string> STANDARD_SEL_NAMES = { "q_m", "q_c", "q_1", "q_2", "q_3" };
-
-class StandardComposer : public ComposerBase {
-  public:
-    StandardComposer(const size_t size_hint = 0)
-        : ComposerBase(5, size_hint, STANDARD_SEL_NAMES, { true, true, true, true, true })
-    {
-        w_l.reserve(size_hint);
-        w_r.reserve(size_hint);
-        w_o.reserve(size_hint);
-        zero_idx = put_constant_variable(barretenberg::fr::zero());
-    };
-
-    // used for enabling MIMCComposer to access ComposerBase constructor
-    StandardComposer(const size_t selector_num,
-                     const size_t size_hint,
-                     const std::vector<std::string> selector_names,
-                     const std::vector<bool> use_mid_for_selectorfft)
-        : ComposerBase(selector_num, size_hint, selector_names, use_mid_for_selectorfft)
-    {
-        w_l.reserve(size_hint);
-        w_r.reserve(size_hint);
-        w_o.reserve(size_hint);
-        zero_idx = put_constant_variable(barretenberg::fr::zero());
-    };
-
-    StandardComposer(std::string const& crs_path, const size_t size_hint = 0)
-        : StandardComposer(std::unique_ptr<ReferenceStringFactory>(new FileReferenceStringFactory(crs_path)),
-                           size_hint){};
-
-    StandardComposer(std::unique_ptr<ReferenceStringFactory>&& crs_factory, const size_t size_hint = 0)
-        : ComposerBase(std::move(crs_factory), 5, size_hint, STANDARD_SEL_NAMES, { true, true, true, true, true })
-    {
-        w_l.reserve(size_hint);
-        w_r.reserve(size_hint);
-        w_o.reserve(size_hint);
-        zero_idx = put_constant_variable(barretenberg::fr::zero());
-    }
-
-    StandardComposer(std::shared_ptr<proving_key> const& p_key,
-                     std::shared_ptr<verification_key> const& v_key,
-                     size_t size_hint = 0)
-        : ComposerBase(p_key, v_key, 5, size_hint, STANDARD_SEL_NAMES, { true, true, true, true, true })
-    {
-        w_l.reserve(size_hint);
-        w_r.reserve(size_hint);
-        w_o.reserve(size_hint);
-        zero_idx = put_constant_variable(barretenberg::fr::zero());
-    }
-
-    StandardComposer(StandardComposer&& other) = default;
-    StandardComposer& operator=(StandardComposer&& other) = default;
-    ~StandardComposer() {}
-
-    void assert_equal_constant(uint32_t const a_idx, barretenberg::fr const& b);
-
-    virtual std::shared_ptr<proving_key> compute_proving_key() override;
-    virtual std::shared_ptr<verification_key> compute_verification_key() override;
-    virtual std::shared_ptr<program_witness> compute_witness() override;
-    Verifier create_verifier();
-    Prover preprocess(){return create_prover(); };
-    Prover create_prover();
-    UnrolledVerifier create_unrolled_verifier();
-    UnrolledProver create_unrolled_prover();
-
-    void create_add_gate(const add_triple& in) override;
-    void create_mul_gate(const mul_triple& in) override;
-    void create_bool_gate(const uint32_t a) override;
-    void create_poly_gate(const poly_triple& in) override;
-
-    void create_big_add_gate(const add_quad& in);
-    void create_big_add_gate_with_bit_extraction(const add_quad& in);
-    void create_big_mul_gate(const mul_quad& in);
-    void create_balanced_add_gate(const add_quad& in);
-    void fix_witness(const uint32_t witness_index, const barretenberg::fr& witness_value);
-
-    std::vector<uint32_t> create_range_constraint(const uint32_t witness_index, const size_t num_bits);
-    accumulator_triple create_logic_constraint(const uint32_t a,
-                                               const uint32_t b,
-                                               const size_t num_bits,
-                                               bool is_xor_gate);
-    accumulator_triple create_and_constraint(const uint32_t a, const uint32_t b, const size_t num_bits);
-    accumulator_triple create_xor_constraint(const uint32_t a, const uint32_t b, const size_t num_bits);
-
-    uint32_t put_constant_variable(const barretenberg::fr& variable);
-
-    void create_dummy_gates();
-    size_t get_num_constant_gates() const override { return 0; }
-
-    // these are variables that we have used a gate on, to enforce that they are
-    // equal to a defined value
-    std::map<barretenberg::fr, uint32_t> constant_variables;
-
-    static transcript::Manifest create_manifest(const size_t num_public_inputs)
-    {
-        // add public inputs....
-        constexpr size_t g1_size = 64;
-        constexpr size_t fr_size = 32;
-        const size_t public_input_size = fr_size * num_public_inputs;
-        const transcript::Manifest output = transcript::Manifest(
-            { transcript::Manifest::RoundManifest(
-                  { { "circuit_size", 4, true }, { "public_input_size", 4, true } }, "init", 1),
-              transcript::Manifest::RoundManifest({ { "public_inputs", public_input_size, false },
-                                                    { "W_1", g1_size, false },
-                                                    { "W_2", g1_size, false },
-                                                    { "W_3", g1_size, false } },
-                                                  "beta",
-                                                  2),
-              transcript::Manifest::RoundManifest({ { "Z", g1_size, false } }, "alpha", 1),
-              transcript::Manifest::RoundManifest(
-                  { { "T_1", g1_size, false }, { "T_2", g1_size, false }, { "T_3", g1_size, false } }, "z", 1),
-              transcript::Manifest::RoundManifest({ { "w_1", fr_size, false },
-                                                    { "w_2", fr_size, false },
-                                                    { "w_3", fr_size, false },
-                                                    { "z_omega", fr_size, false },
-                                                    { "sigma_1", fr_size, false },
-                                                    { "sigma_2", fr_size, false },
-                                                    { "r", fr_size, false },
-                                                    { "w_3_omega", fr_size, false },
-                                                    { "t", fr_size, true } },
-                                                  "nu",
-                                                  7,
-                                                  true),
-              transcript::Manifest::RoundManifest(
-                  { { "PI_Z", g1_size, false }, { "PI_Z_OMEGA", g1_size, false } }, "separator", 1) });
-        return output;
-    }
-
-    static transcript::Manifest create_unrolled_manifest(const size_t num_public_inputs)
-    {
-        // add public inputs....
-        constexpr size_t g1_size = 64;
-        constexpr size_t fr_size = 32;
-        const size_t public_input_size = fr_size * num_public_inputs;
-        const transcript::Manifest output = transcript::Manifest(
-            { transcript::Manifest::RoundManifest(
-                  { { "circuit_size", 4, true }, { "public_input_size", 4, true } }, "init", 1),
-              transcript::Manifest::RoundManifest({ { "public_inputs", public_input_size, false },
-                                                    { "W_1", g1_size, false },
-                                                    { "W_2", g1_size, false },
-                                                    { "W_3", g1_size, false } },
-                                                  "beta",
-                                                  2),
-              transcript::Manifest::RoundManifest({ { "Z", g1_size, false } }, "alpha", 1),
-              transcript::Manifest::RoundManifest(
-                  { { "T_1", g1_size, false }, { "T_2", g1_size, false }, { "T_3", g1_size, false } }, "z", 1),
-              transcript::Manifest::RoundManifest({ { "w_1", fr_size, false },
-                                                    { "w_2", fr_size, false },
-                                                    { "w_3", fr_size, false },
-                                                    { "z_omega", fr_size, false },
-                                                    { "sigma_1", fr_size, false },
-                                                    { "sigma_2", fr_size, false },
-                                                    { "sigma_3", fr_size, false },
-                                                    { "q_1", fr_size, false },
-                                                    { "q_2", fr_size, false },
-                                                    { "q_3", fr_size, false },
-                                                    { "q_m", fr_size, false },
-                                                    { "q_c", fr_size, false },
-                                                    { "z", fr_size, false },
-                                                    { "w_3_omega", fr_size, false },
-                                                    { "t", fr_size, true } },
-                                                  "nu",
-                                                  12,
-                                                  true),
-              transcript::Manifest::RoundManifest(
-                  { { "PI_Z", g1_size, false }, { "PI_Z_OMEGA", g1_size, false } }, "separator", 1) });
-        return output;
-    }
-};
-} // namespace waffle
-=======
 #pragma once
 #include "composer_base.hpp"
 #include <plonk/reference_string/file_reference_string.hpp>
@@ -381,5 +196,4 @@
         return output;
     }
 };
-} // namespace waffle
->>>>>>> 8afc806a
+} // namespace waffle