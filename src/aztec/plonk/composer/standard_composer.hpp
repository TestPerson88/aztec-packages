--- conflicted
+++ resolved
@@ -11,12 +11,6 @@
     Q2 = 3,
     Q3 = 4,
 };
-<<<<<<< HEAD
-static const std::vector<ComposerBase::SelectorProperties> STANDARD_SEL_PROPS = {
-    { "q_m", true, false }, { "q_c", true, false }, { "q_1", true, false },
-    { "q_2", true, false }, { "q_3", true, false },
-};
-=======
 inline std::vector<ComposerBase::SelectorProperties> standard_sel_props()
 {
     std::vector<ComposerBase::SelectorProperties> result{
@@ -25,7 +19,6 @@
     };
     return result;
 }
->>>>>>> 6849ab39
 
 class StandardComposer : public ComposerBase {
   public:
@@ -33,11 +26,7 @@
     static constexpr size_t UINT_LOG2_BASE = 2;
 
     StandardComposer(const size_t size_hint = 0)
-<<<<<<< HEAD
-        : ComposerBase(5, size_hint, STANDARD_SEL_PROPS)
-=======
         : ComposerBase(5, size_hint, standard_sel_props())
->>>>>>> 6849ab39
     {
         w_l.reserve(size_hint);
         w_r.reserve(size_hint);
@@ -62,11 +51,7 @@
                            size_hint){};
 
     StandardComposer(std::unique_ptr<ReferenceStringFactory>&& crs_factory, const size_t size_hint = 0)
-<<<<<<< HEAD
-        : ComposerBase(std::move(crs_factory), 5, size_hint, STANDARD_SEL_PROPS)
-=======
         : ComposerBase(std::move(crs_factory), 5, size_hint, standard_sel_props())
->>>>>>> 6849ab39
     {
         w_l.reserve(size_hint);
         w_r.reserve(size_hint);
@@ -77,11 +62,7 @@
     StandardComposer(std::shared_ptr<proving_key> const& p_key,
                      std::shared_ptr<verification_key> const& v_key,
                      size_t size_hint = 0)
-<<<<<<< HEAD
-        : ComposerBase(p_key, v_key, 5, size_hint, STANDARD_SEL_PROPS)
-=======
         : ComposerBase(p_key, v_key, 5, size_hint, standard_sel_props())
->>>>>>> 6849ab39
     {
         w_l.reserve(size_hint);
         w_r.reserve(size_hint);
