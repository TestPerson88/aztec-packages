--- conflicted
+++ resolved
@@ -24,11 +24,7 @@
 #endif
     const size_t prefetch_overflow = 16 * num_threads;
     const size_t num_rounds =
-<<<<<<< HEAD
-        static_cast<size_t>(barretenberg::scalar_multiplication::get_num_rounds(static_cast<size_t>(num_points)));
-=======
         static_cast<size_t>(barretenberg::scalar_multiplication::get_num_rounds(static_cast<size_t>(num_points_floor)));
->>>>>>> 76773fd3
     point_schedule = (uint64_t*)(aligned_alloc(
         64, (static_cast<size_t>(num_points) * num_rounds + prefetch_overflow) * sizeof(uint64_t)));
     skew_table = (bool*)(aligned_alloc(64, static_cast<size_t>(num_points) * sizeof(bool)));
