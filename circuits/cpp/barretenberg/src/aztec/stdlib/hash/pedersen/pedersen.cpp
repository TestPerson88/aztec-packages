--- conflicted
+++ resolved
@@ -14,17 +14,11 @@
 namespace {
 template <typename C> point<C> add_points(const point<C>& first, const point<C>& second)
 {
-<<<<<<< HEAD
-    field_ct lhs = second.y - first.y;
-    field_ct rhs = second.x - first.x;
-    field_ct lambda = lhs / rhs;
-    field_ct x_3 = lambda * lambda - second.x - first.x;
-    field_ct y_3 = lambda * (first.x - x_3) - first.y;
-=======
-    field_t<C> lambda = (second.y - first.y) / (second.x - first.x);
+    field_t<C> lhs = second.y - first.y;
+    field_t<C> rhs = second.x - first.x;
+    field_t<C> lambda = lhs / rhs;
     field_t<C> x_3 = lambda * lambda - second.x - first.x;
     field_t<C> y_3 = lambda * (first.x - x_3) - first.y;
->>>>>>> 31f3e8bf
     return { x_3, y_3 };
 }
 } // namespace
