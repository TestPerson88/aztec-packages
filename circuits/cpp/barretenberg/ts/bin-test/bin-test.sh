#!/bin/sh
<<<<<<< HEAD

node --version
=======
>>>>>>> eb8683e0

node ./test.js<|MERGE_RESOLUTION|>--- conflicted
+++ resolved
@@ -1,8 +1,5 @@
 #!/bin/sh
-<<<<<<< HEAD
 
-node --version
-=======
->>>>>>> eb8683e0
+echo "NodeJS version: $(node --version)"
 
 node ./test.js