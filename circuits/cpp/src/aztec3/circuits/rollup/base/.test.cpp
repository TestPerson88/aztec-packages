--- conflicted
+++ resolved
@@ -85,16 +85,10 @@
 
 class base_rollup_tests : public ::testing::Test {
   protected:
-<<<<<<< HEAD
-    void run_cbind(BaseRollupInputs& base_rollup_inputs,
-                   BaseOrMergeRollupPublicInputs& expected_public_inputs,
-                   bool compare_pubins = true,
-                   bool assert_no_circuit_failure = true)
-=======
     static void run_cbind(BaseRollupInputs& base_rollup_inputs,
                           BaseOrMergeRollupPublicInputs& expected_public_inputs,
-                          bool compare_pubins = true)
->>>>>>> 823979ae
+                          bool compare_pubins = true,
+                          bool assert_no_circuit_failure = true)
     {
         info("Retesting via cbinds....");
         // TODO might be able to get rid of proving key buffer
@@ -114,19 +108,13 @@
 
         // uint8_t const* proof_data;
         // size_t proof_data_size;
-<<<<<<< HEAD
-        uint8_t const* public_inputs_buf;
-        size_t public_inputs_size;
+        uint8_t const* public_inputs_buf = nullptr;
+        size_t public_inputs_size = 0;
         // info("simulating circuit via cbind");
-        uint8_t* circuit_failure_ptr =
+        uint8_t* const circuit_failure_ptr =
             base_rollup__sim(base_rollup_inputs_vec.data(), &public_inputs_size, &public_inputs_buf);
 
         ASSERT_TRUE(assert_no_circuit_failure ? circuit_failure_ptr == nullptr : circuit_failure_ptr != nullptr);
-=======
-        uint8_t const* public_inputs_buf = nullptr;
-        // info("simulating circuit via cbind");
-        size_t const public_inputs_size = base_rollup__sim(base_rollup_inputs_vec.data(), &public_inputs_buf);
->>>>>>> 823979ae
         // info("Proof size: ", proof_data_size);
         // info("PublicInputs size: ", public_inputs_size);
 
