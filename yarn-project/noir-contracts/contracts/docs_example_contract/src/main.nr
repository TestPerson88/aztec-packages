--- conflicted
+++ resolved
@@ -47,12 +47,8 @@
         // docs:start:storage-map-singleton-declaration
         profiles: Map<AztecAddress, Singleton<CardNote>>,
         // docs:end:storage-map-singleton-declaration
-<<<<<<< HEAD
+        test: Set<CardNote>,
         imm_singleton: ImmutableSingleton<CardNote>,
-=======
-        test: Set<CardNote, CARD_NOTE_LEN>,
-        imm_singleton: ImmutableSingleton<CardNote, CARD_NOTE_LEN>,
->>>>>>> 3b257373
     }
 
     impl Storage {
@@ -75,12 +71,8 @@
                     },
                 ),
                 // docs:end:state_vars-MapSingleton
-<<<<<<< HEAD
+                test: Set::new(context, 4),
                 imm_singleton: ImmutableSingleton::new(context, 4),
-=======
-                test: Set::new(context, 4, CardNoteMethods),
-                imm_singleton: ImmutableSingleton::new(context, 4, CardNoteMethods),
->>>>>>> 3b257373
             }
         }
     }
