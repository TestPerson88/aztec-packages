use dep::aztec::protocol_types::traits::{Serialize, Deserialize};

struct Asset {
    price: u120,
}

global ASSET_SERIALIZED_LEN: Field = 1;

impl Serialize<ASSET_SERIALIZED_LEN> for Asset {
    fn serialize(asset: Asset) -> [Field; ASSET_SERIALIZED_LEN] {
        [asset.price as Field]
<<<<<<< HEAD
    }
}

impl Deserialize<ASSET_SERIALIZED_LEN> for Asset {
    fn deserialize(fields: [Field; ASSET_SERIALIZED_LEN]) -> Asset {
        Asset { price: fields[0] as u120 }
=======
>>>>>>> 0927091b
    }

<<<<<<< HEAD
    // TODO: Remove this once https://github.com/noir-lang/noir/issues/4088 is fixed
    fn _deserialized_length_hint() -> [Field; ASSET_SERIALIZED_LEN] {
        [0; ASSET_SERIALIZED_LEN]
=======
impl Deserialize<ASSET_SERIALIZED_LEN> for Asset {
    fn deserialize(fields: [Field; ASSET_SERIALIZED_LEN]) -> Asset {
        Asset { price: fields[0] as u120 }
>>>>>>> 0927091b
    }
}<|MERGE_RESOLUTION|>--- conflicted
+++ resolved
@@ -9,25 +9,11 @@
 impl Serialize<ASSET_SERIALIZED_LEN> for Asset {
     fn serialize(asset: Asset) -> [Field; ASSET_SERIALIZED_LEN] {
         [asset.price as Field]
-<<<<<<< HEAD
     }
 }
 
 impl Deserialize<ASSET_SERIALIZED_LEN> for Asset {
     fn deserialize(fields: [Field; ASSET_SERIALIZED_LEN]) -> Asset {
         Asset { price: fields[0] as u120 }
-=======
->>>>>>> 0927091b
-    }
-
-<<<<<<< HEAD
-    // TODO: Remove this once https://github.com/noir-lang/noir/issues/4088 is fixed
-    fn _deserialized_length_hint() -> [Field; ASSET_SERIALIZED_LEN] {
-        [0; ASSET_SERIALIZED_LEN]
-=======
-impl Deserialize<ASSET_SERIALIZED_LEN> for Asset {
-    fn deserialize(fields: [Field; ASSET_SERIALIZED_LEN]) -> Asset {
-        Asset { price: fields[0] as u120 }
->>>>>>> 0927091b
     }
 }