use dep::aztec::protocol_types::{
    address::AztecAddress,
    constants::{
        MAX_READ_REQUESTS_PER_CALL
    },
};
use dep::aztec::{
    note::{
        note_header::NoteHeader,
        note_interface::NoteInterface,
        utils::compute_note_hash_for_read_or_nullify,
    },
    context::PrivateContext,
    state_vars::set::Set,
    log::emit_encrypted_log,
    hash::pedersen_hash,
    protocol_types::traits::{
        Serialize,
        Deserialize
    },
};
use dep::aztec::oracle::{
    rand::rand,
    nullifier_key::get_nullifier_secret_key,
    get_public_key::get_public_key,
};
use dep::safe_math::SafeU120;
use dep::std::option::Option;

trait OwnedNote {
    fn new(amount: SafeU120, owner: AztecAddress) -> Self;
    fn get_amount(self) -> SafeU120;
    fn get_owner(self) -> AztecAddress;
}

global TOKEN_NOTE_LEN: Field = 3; // 3 plus a header.

struct TokenNote {
    // the amount of tokens in the note
    amount: SafeU120,
    // the provider of secrets for the nullifier. The owner (recipient) to ensure that the note 
    // can be privately spent. When nullifier secret and encryption private key is same 
    // we can simply use the owner for this one.
    owner: AztecAddress,
    // randomness of the note to hide contents.
    randomness: Field,
    // the note header (contract_address, nonce, storage_slot)
    // included in the note such that it becomes part of encrypted logs for later use.
    header: NoteHeader,
}

impl Serialize<TOKEN_NOTE_LEN> for TokenNote {
    fn serialize(self) -> [Field; TOKEN_NOTE_LEN] {
        [self.amount.value as Field, self.owner.to_field(), self.randomness]
    }
}

impl Deserialize<TOKEN_NOTE_LEN> for TokenNote {
    fn deserialize(serialized_note: [Field; TOKEN_NOTE_LEN]) -> Self {
        Self {
            amount: SafeU120::new(serialized_note[0]),
            owner: AztecAddress::from_field(serialized_note[1]),
            randomness: serialized_note[2],
            header: NoteHeader::empty(),
        }
    }
}

impl NoteInterface for TokenNote {
<<<<<<< HEAD
    fn compute_note_hash(self) -> Field {
=======
      fn compute_note_content_hash(self) -> Field {
>>>>>>> 83686598
        // TODO(#1205) Should use a non-zero generator index.
        pedersen_hash(self.serialize(), 0)
    }

    // docs:start:nullifier
    fn compute_nullifier(self, context: &mut PrivateContext) -> Field {
        let note_hash_for_nullify = compute_note_hash_for_read_or_nullify(self);
        let secret = context.request_nullifier_secret_key(self.owner);
        // TODO(#1205) Should use a non-zero generator index.
        pedersen_hash([
            note_hash_for_nullify,
            secret.low,
            secret.high,
        ],0)
    }
    // docs:end:nullifier

    fn compute_nullifier_without_context(self) -> Field {
        let note_hash_for_nullify = compute_note_hash_for_read_or_nullify(self);
        let secret = get_nullifier_secret_key(self.owner);
        // TODO(#1205) Should use a non-zero generator index.
        pedersen_hash([
            note_hash_for_nullify,
            secret.low,
            secret.high,
        ],0)
    }

    fn set_header(&mut self, header: NoteHeader) {
        self.header = header;
    }

    fn get_header(note: TokenNote) -> NoteHeader {
        note.header
    }

    // Broadcasts the note as an encrypted log on L1.
    fn broadcast(self, context: &mut PrivateContext, slot: Field) {
      // We only bother inserting the note if non-empty to save funds on gas.
      if !self.amount.is_zero() {
          let encryption_pub_key = get_public_key(self.owner);
          emit_encrypted_log(
              context,
              (*context).this_address(),
              slot,
              encryption_pub_key,
              self.serialize(),
          );
      }
  }
}

impl OwnedNote for TokenNote {
    fn new(amount: SafeU120, owner: AztecAddress) -> Self {
        Self {
            amount,
            owner,
            randomness: rand(),
            header: NoteHeader::empty(),
        }
    }

    fn get_amount(self) -> SafeU120 {
        self.amount
    }

    fn get_owner(self) -> AztecAddress {
        self.owner
    }
   
}<|MERGE_RESOLUTION|>--- conflicted
+++ resolved
@@ -67,11 +67,7 @@
 }
 
 impl NoteInterface for TokenNote {
-<<<<<<< HEAD
-    fn compute_note_hash(self) -> Field {
-=======
       fn compute_note_content_hash(self) -> Field {
->>>>>>> 83686598
         // TODO(#1205) Should use a non-zero generator index.
         pedersen_hash(self.serialize(), 0)
     }
