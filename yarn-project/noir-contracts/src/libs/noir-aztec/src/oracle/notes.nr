<<<<<<< HEAD
use crate::context::Context;
use crate::abi::MAX_READ_REQUESTS;
use crate::types::point::Point;
use crate::utils::arr_copy_slice;

// TODO: Replace returned number of notes (MAX_READ_REQUESTS) with a larger global value.

// Hacky way to force stepwise execution of oracle calls by injecting
// strict dependencies. Call this after an oracle call and then
// pass context.oracle_connector to next oracle call.
// TODO(dbanks12): remove when closed: https://github.com/noir-lang/acvm/pull/399
fn force_oracle_ordering<N>(mut context: Context, oracle_ret: [Field; N]) -> Context {
    let connector_hash = dep::std::hash::pedersen([oracle_ret[0]])[0];
    context.oracle_connector = connector_hash;
    context
}

=======
use crate::utils::arr_copy_slice;

>>>>>>> 5adf419d
#[oracle(notifyCreatedNote)]
fn notify_created_note_oracle<N>(
    _oracle_connector: Field,
    _storage_slot: Field,
    _preimage: [Field; N],
) -> [Field; 1] {}

unconstrained fn notify_created_note_wrapper<N>(
    oracle_connector: Field,
    storage_slot: Field,
    preimage: [Field; N],
) -> Field {
    notify_created_note_oracle(oracle_connector, storage_slot, preimage)[0]
}

fn notify_created_note<N>(
    mut context: Context,
    storage_slot: Field,
    preimage: [Field; N],
) -> (Context, Field) {
    let ret = notify_created_note_wrapper(context.oracle_connector, storage_slot, preimage);
    context = force_oracle_ordering(context, [ret]);
    (context, ret)
}

#[oracle(notifyNullifiedNote)]
fn notify_nullified_note_oracle<N>(
    _oracle_connector: Field,
    _storage_slot: Field,
    _nullifier: Field,
    _preimage: [Field; N],
) -> [Field; 1] {}

unconstrained fn notify_nullified_note_wrapper<N>(
    oracle_connector: Field,
    storage_slot: Field,
    nullifier: Field,
    preimage: [Field; N],
) -> Field {
    notify_nullified_note_oracle(oracle_connector, storage_slot, nullifier, preimage)[0]
}

fn notify_nullified_note<N>(
    mut context: Context,
    storage_slot: Field,
    nullifier: Field,
    preimage: [Field; N],
) -> (Context, Field) {
    let ret = notify_nullified_note_wrapper(context.oracle_connector, storage_slot, nullifier, preimage);
    context = force_oracle_ordering(context, [ret]);
    (context, ret)
}

<<<<<<< HEAD
#[oracle(getNotes2)]
fn get_notes_2_oracle(
    _oracle_connector: Field,
=======
#[oracle(getNote)]
fn get_note_oracle<S>(_storage_slot: Field) -> [Field; S] {}

#[oracle(getNotes)]
fn get_notes_oracle<N, S>(
>>>>>>> 5adf419d
    _storage_slot: Field,
    _note_size: u32,
    _sort_by: [u8; N],
    _sort_order: [u8; N],
    _limit: u32,
    _offset: u32,
    _return_size: u32,
    _zero_fields: [Field; S],
) -> [Field; S] {}

<<<<<<< HEAD
unconstrained fn get_notes_2_oracle_wrapper(
    oracle_connector: Field,
    storage_slot: Field
)-> [Field; 13] {
    get_notes_2_oracle(oracle_connector, storage_slot)
=======
unconstrained fn get_notes_oracle_wrapper<N, S>(
    storage_slot: Field,
    sort_by: [u8; N],
    sort_order: [u8; N],
    limit: u32,
    offset: u32,
    mut fields: [Field; S],
)-> [Field; S] {
    let note_size: comptime u32 = N;
    let return_size = fields.len() as u32;
    get_notes_oracle(storage_slot, note_size, sort_by, sort_order, limit, offset, return_size, fields)
>>>>>>> 5adf419d
}

// TODO: The following functions should all be unconstrained.

fn get_note<Note, N>(
    mut context: Context,
    storage_slot: Field,
    deserialise: fn ([Field; N]) -> Note,
    dummy: fn () -> Note,
<<<<<<< HEAD
) -> (Context, Note) {
    // TODO: get_note_oracle
    let fields = get_notes_2_oracle_wrapper(context.oracle_connector, storage_slot);
    context = force_oracle_ordering(context, fields);

    let note = deserialise(arr_copy_slice(fields, [0; N], 1));
    (context, note)
}

fn get_max_notes<Note, N>(
    mut context: Context,
    storage_slot: Field,
    deserialise: fn ([Field; N]) -> Note,
    dummy: fn () -> Note,
    sort_by: [u8; N],
    sort_order: [u8; N],
    skip: u32,
) -> (Context, [Note; MAX_READ_REQUESTS]) {
    // TODO: get_max_notes_oracle
    let fields = get_notes_2_oracle_wrapper(context.oracle_connector, storage_slot);
    context = force_oracle_ordering(context, fields);

    let preimage1 = arr_copy_slice(fields, [0; N], 1);
    let note1 = deserialise(preimage1);
    let preimage2 = arr_copy_slice(fields, [0; N], 1 + preimage1.len());
    let note2 = deserialise(preimage2);
    (context, [note1, note2, dummy(), dummy()])
}

fn get_notes<Note, N, S, P>(
    mut context: Context,
=======
) -> Note {
    let fields = get_note_oracle(storage_slot);
    let has_note = fields[0] == 1;
    if (has_note) {
        deserialise(arr_copy_slice(fields, [0; N], 1))
    } else {
        dummy()
    }
}

fn get_notes<Note, N, S, NS>(
>>>>>>> 5adf419d
    storage_slot: Field,
    deserialise: fn ([Field; N]) -> Note,
    dummy: fn () -> Note,
    sort_by: [u8; N],
    sort_order: [u8; N],
<<<<<<< HEAD
    skip: u32,
    filter: fn ([Note; MAX_READ_REQUESTS], P) -> [Note; S],
    filter_args: P,
) -> (Context, [Note; S]) {
    let (context_tmp, all_notes) = get_max_notes(context, storage_slot, deserialise, dummy, sort_by, sort_order, skip);
    context = context_tmp;
    let notes = filter(all_notes, filter_args);
    (context, notes)
}

#[oracle(viewNotesPage)]
fn view_notes_oracle(
    _storage_slot: Field,
    _limit: Field,
    _offset: Field,
) -> [Field; 61] {}

unconstrained fn view_notes_oracle_wrapper(_storage_slot: Field, _limit: u32, _offset: u32)-> [Field; 61] {
    view_notes_oracle(_storage_slot, _limit as Field, _offset as Field)
}

fn view_notes<Note, N, S>(
    storage_slot: Field,
    deserialise: fn ([Field; N]) -> Note,
    dummy: fn () -> Note,
=======
>>>>>>> 5adf419d
    limit: u32,
    offset: u32,
    mut notes: [Note; S], // TODO: Remove it and use `limit` to initialise the note array.
    zero_fields: [Field; NS], // TODO: Remove it and use `limit` to initialise the note array.
) -> [Note; S] {
    let fields = get_notes_oracle_wrapper(storage_slot, sort_by, sort_order, limit, offset, zero_fields);
    let num_notes = fields[0] as u32;
    for i in 0..notes.len() {
        if i as u32 < num_notes {
            let read_offset: comptime Field = 1 + i * N;
            let preimage = arr_copy_slice(fields, [0; N], read_offset);
            let note = deserialise(preimage);
            notes[i] = note;
        };
    };
    notes
}

unconstrained fn is_nullifier_emitted(nullifier: Field) -> bool {
    // TODO
    nullifier == 0
}<|MERGE_RESOLUTION|>--- conflicted
+++ resolved
@@ -1,8 +1,8 @@
-<<<<<<< HEAD
 use crate::context::Context;
 use crate::abi::MAX_READ_REQUESTS;
 use crate::types::point::Point;
 use crate::utils::arr_copy_slice;
+
 
 // TODO: Replace returned number of notes (MAX_READ_REQUESTS) with a larger global value.
 
@@ -16,10 +16,6 @@
     context
 }
 
-=======
-use crate::utils::arr_copy_slice;
-
->>>>>>> 5adf419d
 #[oracle(notifyCreatedNote)]
 fn notify_created_note_oracle<N>(
     _oracle_connector: Field,
@@ -73,17 +69,12 @@
     (context, ret)
 }
 
-<<<<<<< HEAD
-#[oracle(getNotes2)]
-fn get_notes_2_oracle(
-    _oracle_connector: Field,
-=======
 #[oracle(getNote)]
-fn get_note_oracle<S>(_storage_slot: Field) -> [Field; S] {}
+fn get_note_oracle<S>(_oracle_connector: Field, w_storage_slot: Field) -> [Field; S] {}
 
 #[oracle(getNotes)]
 fn get_notes_oracle<N, S>(
->>>>>>> 5adf419d
+    _oracle_connector: Field,
     _storage_slot: Field,
     _note_size: u32,
     _sort_by: [u8; N],
@@ -94,14 +85,8 @@
     _zero_fields: [Field; S],
 ) -> [Field; S] {}
 
-<<<<<<< HEAD
-unconstrained fn get_notes_2_oracle_wrapper(
+unconstrained fn get_notes_oracle_wrapper<N, S>(
     oracle_connector: Field,
-    storage_slot: Field
-)-> [Field; 13] {
-    get_notes_2_oracle(oracle_connector, storage_slot)
-=======
-unconstrained fn get_notes_oracle_wrapper<N, S>(
     storage_slot: Field,
     sort_by: [u8; N],
     sort_order: [u8; N],
@@ -111,8 +96,7 @@
 )-> [Field; S] {
     let note_size: comptime u32 = N;
     let return_size = fields.len() as u32;
-    get_notes_oracle(storage_slot, note_size, sort_by, sort_order, limit, offset, return_size, fields)
->>>>>>> 5adf419d
+    get_notes_oracle(oracle_connector, storage_slot, note_size, sort_by, sort_order, limit, offset, return_size, fields)
 }
 
 // TODO: The following functions should all be unconstrained.
@@ -122,90 +106,32 @@
     storage_slot: Field,
     deserialise: fn ([Field; N]) -> Note,
     dummy: fn () -> Note,
-<<<<<<< HEAD
 ) -> (Context, Note) {
-    // TODO: get_note_oracle
-    let fields = get_notes_2_oracle_wrapper(context.oracle_connector, storage_slot);
+    let fields = get_note_oracle(context.oracle_connector, storage_slot);
     context = force_oracle_ordering(context, fields);
 
-    let note = deserialise(arr_copy_slice(fields, [0; N], 1));
-    (context, note)
+    let has_note = fields[0] == 1;
+    if (has_note) {
+        (context, deserialise(arr_copy_slice(fields, [0; N], 1)))
+    } else {
+        (context, dummy())
+    }
 }
 
-fn get_max_notes<Note, N>(
+fn get_notes<Note, N, S, NS>(
     mut context: Context,
     storage_slot: Field,
     deserialise: fn ([Field; N]) -> Note,
     dummy: fn () -> Note,
     sort_by: [u8; N],
     sort_order: [u8; N],
-    skip: u32,
-) -> (Context, [Note; MAX_READ_REQUESTS]) {
-    // TODO: get_max_notes_oracle
-    let fields = get_notes_2_oracle_wrapper(context.oracle_connector, storage_slot);
-    context = force_oracle_ordering(context, fields);
-
-    let preimage1 = arr_copy_slice(fields, [0; N], 1);
-    let note1 = deserialise(preimage1);
-    let preimage2 = arr_copy_slice(fields, [0; N], 1 + preimage1.len());
-    let note2 = deserialise(preimage2);
-    (context, [note1, note2, dummy(), dummy()])
-}
-
-fn get_notes<Note, N, S, P>(
-    mut context: Context,
-=======
-) -> Note {
-    let fields = get_note_oracle(storage_slot);
-    let has_note = fields[0] == 1;
-    if (has_note) {
-        deserialise(arr_copy_slice(fields, [0; N], 1))
-    } else {
-        dummy()
-    }
-}
-
-fn get_notes<Note, N, S, NS>(
->>>>>>> 5adf419d
-    storage_slot: Field,
-    deserialise: fn ([Field; N]) -> Note,
-    dummy: fn () -> Note,
-    sort_by: [u8; N],
-    sort_order: [u8; N],
-<<<<<<< HEAD
-    skip: u32,
-    filter: fn ([Note; MAX_READ_REQUESTS], P) -> [Note; S],
-    filter_args: P,
-) -> (Context, [Note; S]) {
-    let (context_tmp, all_notes) = get_max_notes(context, storage_slot, deserialise, dummy, sort_by, sort_order, skip);
-    context = context_tmp;
-    let notes = filter(all_notes, filter_args);
-    (context, notes)
-}
-
-#[oracle(viewNotesPage)]
-fn view_notes_oracle(
-    _storage_slot: Field,
-    _limit: Field,
-    _offset: Field,
-) -> [Field; 61] {}
-
-unconstrained fn view_notes_oracle_wrapper(_storage_slot: Field, _limit: u32, _offset: u32)-> [Field; 61] {
-    view_notes_oracle(_storage_slot, _limit as Field, _offset as Field)
-}
-
-fn view_notes<Note, N, S>(
-    storage_slot: Field,
-    deserialise: fn ([Field; N]) -> Note,
-    dummy: fn () -> Note,
-=======
->>>>>>> 5adf419d
     limit: u32,
     offset: u32,
     mut notes: [Note; S], // TODO: Remove it and use `limit` to initialise the note array.
     zero_fields: [Field; NS], // TODO: Remove it and use `limit` to initialise the note array.
-) -> [Note; S] {
-    let fields = get_notes_oracle_wrapper(storage_slot, sort_by, sort_order, limit, offset, zero_fields);
+) -> (Context, [Note; S]) {
+    let fields = get_notes_oracle_wrapper(context.oracle_connector, storage_slot, sort_by, sort_order, limit, offset, zero_fields);
+    context = force_oracle_ordering(context, fields);
     let num_notes = fields[0] as u32;
     for i in 0..notes.len() {
         if i as u32 < num_notes {
@@ -215,7 +141,7 @@
             notes[i] = note;
         };
     };
-    notes
+    (context, notes)
 }
 
 unconstrained fn is_nullifier_emitted(nullifier: Field) -> bool {
