use crate::types::vec::BoundedVec;
use crate::abi;

// Oracles
use crate::oracle::get_l1_to_l2_message::get_l1_to_l2_message_call;

// l1 to l2 messaging
use crate::messaging::l1_to_l2_message_getter_data::L1ToL2MessageGetterData;
use crate::messaging::l1_to_l2_message_getter_data::make_l1_to_l2_message_getter_data;

// When finished, one can call .finish() to convert back to the abi
struct PrivateFunctionContext {
    // inputs: abi::Inputs,
    args : BoundedVec<Field, abi::MAX_ARGS>,
    return_values : BoundedVec<Field, abi::MAX_RETURN_VALUES>,

    new_commitments: BoundedVec<Field, abi::MAX_NEW_COMMITMENTS>,
    new_nullifiers: BoundedVec<Field, abi::MAX_NEW_NULLIFIERS>,

    private_call_stack : BoundedVec<Field, abi::MAX_PRIVATE_CALL_STACK>,
    public_call_stack : BoundedVec<Field, abi::MAX_PUBLIC_CALL_STACK>,
<<<<<<< HEAD
    new_l2_to_l1_msgs : BoundedVec<Field, abi::MAX_L2_TO_L1_MSG_STACK>,
=======
    new_l2_to_l1_msgs : BoundedVec<Field, abi::MAX_L1_MSG_STACK>,

    // TODO #588, relevant issue: https://github.com/AztecProtocol/aztec-packages/issues/588
    // encrypted_logs_hash : BoundedVec<Field, abi::LOGS_HASH_SIZE>,
    // unencrypted_logs_hash : BoundedVec<Field, abi::LOGS_HASH_SIZE>,
    // encrypted_log_preimages_length : Field,
    // unencrypted_log_preimages_length : Field,
>>>>>>> 4ed27be3
}

impl PrivateFunctionContext {
    // fn new(inputs: abi::Inputs) -> PrivateFunctionContext {
    fn new() -> PrivateFunctionContext {
        PrivateFunctionContext {
            // inputs: inputs,
            args: BoundedVec::new(0),
            return_values: BoundedVec::new(0),

            new_commitments: BoundedVec::new(0),
            new_nullifiers: BoundedVec::new(0),

            private_call_stack: BoundedVec::new(0),
            public_call_stack: BoundedVec::new(0),
            new_l2_to_l1_msgs: BoundedVec::new(0),

            // TODO #588, relevant issue: https://github.com/AztecProtocol/aztec-packages/issues/588
            // encrypted_logs_hash: BoundedVec::new(0),
            // unencrypted_logs_hash: BoundedVec::new(0),
            // encrypted_log_preimages_length: 0,
            // unencrypted_log_preimages_length: 0,
        }
    }

    // When noir uses user-defined serialization of fields, we can return public inputs instead
    fn finish(self, inputs: abi::Inputs) -> [Field; abi::PUBLIC_INPUTS_LENGTH] {
        // TODO hash_index
        let args_hash = dep::std::hash::pedersen(self.args.storage)[0];

        let priv_circuit_pub_inputs = abi::PrivateCircuitPublicInputs {
            call_context: inputs.call_context,
            args_hash: args_hash,
            return_values: self.return_values.storage,
            new_commitments: self.new_commitments.storage,
            new_nullifiers: self.new_nullifiers.storage,
            private_call_stack: self.private_call_stack.storage,
            public_call_stack: self.public_call_stack.storage,
            new_l2_to_l1_msgs: self.new_l2_to_l1_msgs.storage,
            // TODO #588, relevant issue: https://github.com/AztecProtocol/aztec-packages/issues/588
            // encrypted_logs_hash: self.encrypted_logs_hash.storage,
            // unencrypted_logs_hash: self.unencrypted_logs_hash.storage,
            // encrypted_log_preimages_length: self.encrypted_log_preimages_length,
            // unencrypted_log_preimages_length: self.unencrypted_log_preimages_length,
            historic_private_data_tree_root: inputs.old_private_data_tree_root,
            historic_private_nullifier_tree_root: inputs.old_nullifier_tree_root,
            historic_contract_tree_root: inputs.old_contract_tree_root,
            historic_l1_to_l2_messages_tree_root: inputs.old_l1_to_l2_messages_tree_root,
            contract_deployment_data: inputs.contract_deployment_data,
        };
        priv_circuit_pub_inputs.serialize()
    }

    fn push_new_note_hash(mut self: Self, note_hash: Field) -> Self {
        self.new_commitments = self.new_commitments.push(note_hash);
        self
    }

    fn push_new_nullifier(mut self: Self, nullifier: Field) -> Self {
        self.new_nullifiers = self.new_nullifiers.push(nullifier);
        self
    }

    fn message_portal(mut self: Self, msg: Field) -> Self {
        self.new_l2_to_l1_msgs = self.new_l2_to_l1_msgs.push(msg);
        self
    }

    // Inputs must be temporarily passed in to prevent too many unknowns
    // Note this returns self to get around an issue where mutable structs do not maintain mutations unless reassigned
    fn consume_l1_to_l2_message(mut self: Self, inputs: abi::Inputs, msg_key: Field, content: Field, secret: Field) -> PrivateFunctionContext {
        let returned_message = get_l1_to_l2_message_call(msg_key);
        let l1_to_l2_message_data = make_l1_to_l2_message_getter_data(returned_message, 0, secret);

        // Check tree roots against the inputs 
        constrain l1_to_l2_message_data.root == inputs.old_l1_to_l2_messages_tree_root;

        // Validate this is the target contract
        constrain l1_to_l2_message_data.message.recipient == inputs.call_context.storage_contract_address;

        // Validate the message hash is correct
        constrain l1_to_l2_message_data.message.content == content;

        // Validate the message secret is correct
        l1_to_l2_message_data.message.validate_message_secret();

        // Compute Nullifier
        let nullifier = l1_to_l2_message_data.message.compute_nullifier();

        // Push nullifier
        self = self.push_new_nullifier(nullifier);

        self
    }
}<|MERGE_RESOLUTION|>--- conflicted
+++ resolved
@@ -19,17 +19,13 @@
 
     private_call_stack : BoundedVec<Field, abi::MAX_PRIVATE_CALL_STACK>,
     public_call_stack : BoundedVec<Field, abi::MAX_PUBLIC_CALL_STACK>,
-<<<<<<< HEAD
     new_l2_to_l1_msgs : BoundedVec<Field, abi::MAX_L2_TO_L1_MSG_STACK>,
-=======
-    new_l2_to_l1_msgs : BoundedVec<Field, abi::MAX_L1_MSG_STACK>,
 
     // TODO #588, relevant issue: https://github.com/AztecProtocol/aztec-packages/issues/588
     // encrypted_logs_hash : BoundedVec<Field, abi::LOGS_HASH_SIZE>,
     // unencrypted_logs_hash : BoundedVec<Field, abi::LOGS_HASH_SIZE>,
     // encrypted_log_preimages_length : Field,
     // unencrypted_log_preimages_length : Field,
->>>>>>> 4ed27be3
 }
 
 impl PrivateFunctionContext {
