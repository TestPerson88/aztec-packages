--- conflicted
+++ resolved
@@ -7,11 +7,7 @@
     fn constructor(
         inputs: PrivateContextInputs,
     ) -> distinct pub abi::PrivateCircuitPublicInputs {
-<<<<<<< HEAD
+        // Return private circuit public inputs. All private functions need to return this as it is part of the input of the private kernel.
         Context::new().finish(inputs)
-=======
-        // Return private circuit public inputs. All private functions need to return this as it is part of the input of the private kernel.
-        PrivateFunctionContext::new().finish(inputs)
->>>>>>> 3a7e937c
     }
 }