--- conflicted
+++ resolved
@@ -1,6 +1,16 @@
 // Noir implementation of a private token contract. It allows for the minting, and transfer of tokens. This contract
 // only works with private state and for this reason user balances are stored as notes (total user balance is
 // represented as a set of notes).
+
+
+fn hash_with_storage_slot(storage_slot: Field, key: Field) -> Field {
+    dep::std::hash::pedersen([
+        dep::aztec3::MappingStorageSlot,
+        storage_slot,
+        key
+    ])[0]
+}
+
 contract CGam {
     mod card;
     use dep::std;
@@ -22,13 +32,17 @@
     use dep::aztec3::oracle::logs::emit_unencrypted_log;
 
     use card::Card;
-    // use hash_with_storage_slot::hash_with_storage_slot;
+    use crate::hash_with_storage_slot;
 
     //*********************************/
     // Mapping from card_id to CardNote state
     // secret cards: Map<Field, Set<CardNote>>;
-    global cards: Map = Map {storage_slot: 1 };
-//     //*********************************/
+    // TODO file bug for why we cant do Map::new
+    global cards: Map = Map {storage_slot: 1};
+    //*********************************/
+
+    //PublicState name has been used instead of StorageField  :(
+    global game_id: StorageField = StorageField {storage_slot: 2};
 
     fn constructor(
         inputs: PrivateContextInputs,
@@ -37,68 +51,51 @@
         PrivateFunctionContext::new().finish(inputs)
     }
 
-//     // PublicState name has been used instead of StorageField :(
-//     global game_id: StorageField = StorageField {storage_slot: 2 };
-
-// // struct GameState {
-
-// // }
-
-//     //number of players that joined the game
-//     global game_players = StorageMap { storage_slot: 12 };
-//     // get the nb of players:
-//     //game_players.at(game_id).read()
-//     // update the nb of players:
-//     //game_players.at(game_id).write(4);
-
-//     //number of players for the game
-//     global num_players = StorageMap { storage_slot: 3 };
-
-//     //average strengh of user deck
-//     global deck_strength = StorageMap { storage_slot: 4 };
-
-//     //users' deck
-//     global user_deck = Map { storage_slot: 5 };
-
-//     //user plays: user_id -> 0 if not yet played, 1 if played
-//     global users_plays = StorageMap { storage_slot: 6 };
-
-//     //users order: 0 -> id of the first player, 1->id of the second, ...
-//     global player_order = StorageMap { storage_slot: 7 };
-
-//     //played cards: game_id+card_id -> 1
-//     global played_cards = StorageMap { storage_slot: 8 };
-
-//     // (currrent) winner card: game_id -> card_id
-//     global winning_card = StorageMap { storage_slot: 9};
-
-//     // (current) points at stake: game_id -> points
-//     global game_points = StorageMap { storage_slot: 10 };
-
-<<<<<<< HEAD
-//     // user points: game_id+user_id -> points
-//     global user_points = StorageMap { storage_slot: 11 };
-=======
+    //number of players that joined the game
+    global game_players = StorageMap { storage_slot: 12 };
+    // get the nb of players:
+    //game_players.at(game_id).read()
+    // update the nb of players:
+    //game_players.at(game_id).write(4);
+
+    //number of players for the game
+    global num_players = StorageMap { storage_slot: 3 };
+
+    //average strengh of user deck
+    global deck_strength = StorageMap { storage_slot: 4 };
+
+    //users' deck
+    global user_deck = Map { storage_slot: 5 };
+
+    //user plays: user_id -> 0 if not yet played, 1 if played
+    global users_plays = StorageMap { storage_slot: 6 };
+
+    //users order: 0 -> id of the first player, 1->id of the second, ...
+    global player_order = StorageMap { storage_slot: 7 };
+
+    //played cards: card.id() -> 1
+    global played_cards = StorageMap { storage_slot: 8 };
+
+    // (currrent) winner card: game_id -> card_id
+    global winning_card = StorageMap { storage_slot: 9};
+
+    // (current) points at stake: game_id -> points
+    global game_points = StorageMap { storage_slot: 10 };
+
     // (currrent) winner card: game_id -> owner.x
     global winning_user = StorageMap { storage_slot: 16};
 
     // user points: game_id+user_id -> points
     global user_points = StorageMap { storage_slot: 11 };
->>>>>>> 82d3bd48
-
-//     // winner: game_id -> user_id
-//     global winner = StorageMap { storage_slot: 13 };
-
-//     // map game_id+user_id to owner.x
-//     global user_pub_key = StorageMap { storage_slot: 14 };
-
-<<<<<<< HEAD
-//     // map game_id to set of notes = card note
-//     global revealed_cards = StorageMap { storage_slot: 15 };
-=======
+
+    // winner: game_id -> user_id
+    global winner = StorageMap { storage_slot: 13 };
+
+    // map game_id+user_id to owner.x
+    global user_pub_key = StorageMap { storage_slot: 14 };
+
     // map game_id to set of notes = card note
     //global revealed_cards = StorageMap { storage_slot: 15 };
->>>>>>> 82d3bd48
 
     fn buy_pack(
           //*********************************/
@@ -145,10 +142,7 @@
             let card = Card {
                 inner: card_random_traits
             };
-<<<<<<< HEAD
-=======
             //let card_note = CardNote::new(card, owner);
->>>>>>> 82d3bd48
             // let note_hash = card_note.compute_note_hash();
             // let card_storage_slot = hash_with_storage_slot(cards_storage_slot_separator, card.id());
             // let record = hash_with_storage_slot(card_storage_slot, note_hash);
@@ -157,423 +151,12 @@
             // assert(notify_created_card_note(card_storage_slot, card_note.owner, card_note) == 0);
 
             // let Set::new(card_id_storage_slot);
-<<<<<<< HEAD
-
-=======
->>>>>>> 82d3bd48
             cards.at(card.id()).insert(context, Note::new(card.id(), owner));
         }
 
         context.finish(inputs)
     }
 
-<<<<<<< HEAD
-//     open fn create_game(
-//         //*********************************/
-//         // Should eventually be hidden:
-//         inputs: PublicContextInputs,
-//         //*********************************/
-//       //  num_players: Field
-//       )
-//     {
-//         // FEAT_REQUEST: game_id += 1; for a public state variable.
-//         let old_id = game_id.read();
-//         let new_id = old_id + 1;
-//         game_id.write(new_id);
-//     }
-
-//     global max_players = 10;
-//     open fn start_game(g_id: Field) {
-//         // we compute the players play order
-//         let player_nb = num_players.at(g_id).read();
-
-//         // no winner yet
-//         let _5 = winner.at(g_id).write(max_players + 1);
-
-//         // get the player strength
-//         let mut player_strengths = [0;max_players];
-//         for i in 0..max_players {
-//             let mut idx = (g_id + i) as Field;
-//             idx = idx*(idx+1)/2 + g_id;
-//             player_strengths[i] = deck_strength.at(idx).read();
-//         }
-//         // get the player order: TODO to review...
-//         let sorted = player_strengths.sort();
-//         let mut players_turn = [max_players + 1; max_players];
-//         for j in 0..max_players {
-//             if j as u8 < player_nb as u8 {
-//                 for i in 0..max_players {
-//                     if player_strengths[i] == sorted[max_players-j] {
-//                         player_strengths[i] = 0;
-//                         if players_turn[j] as u8 >= max_players as u8 {
-//                             players_turn[j] = i;
-//                         }
-//                     }
-//                 }
-//             }
-//         }
-//         //we store the user order
-//         for i in 0..max_players {
-//             // when i is over the actual nb of players, we will set the player_order to 0, which is fine.
-//             let mut idx = (g_id + i) as Field;
-//             idx = idx*(idx+1)/2 + g_id;
-//             player_order.at(idx).write(players_turn[i]);
-//         }
-//     }
-
-//     fn assert_own_card(//inputs: PrivateContextInputs,
-//         card: Card, owner: Point) {
-//             let card_note = CardNote::new(card, owner);
-//             let note_hash = card_note.compute_note_hash();
-//             let record = hash_with_storage_slot(cards_storage_slot_separator, note_hash);
-//             let storage_field = StorageField::new(record);
-//             let read_note_hash = storage_field.read();
-
-//             // let my_card = cards.at(card_id).read();
-//             assert(note_hash == read_note_hash);
-//             // my_card
-//     }
-
-//     fn join_game(
-//         inputs: PrivateContextInputs,
-//         g_id: Field,
-//         user_cards: [Card; 5],
-//         owner: Point,
-//         ) {
-//             let mut initialContext = PrivateFunctionContext::new();
-//             initialContext.args = initialContext.args.push_array([g_id, user_cards[0].id(), user_cards[1].id(),
-//             user_cards[2].id(),
-//             user_cards[3].id(),
-//             user_cards[4].id(),
-//             owner.x, owner.y, ]);
-
-//             //TODO commit to $$
-
-//             //checks that cards belong to the user
-//             for i in 0..5 {
-//                 assert_own_card(user_cards[i], owner);
-//             }
-
-//             // compute the deck strength
-//             let mut deck_str : u32 = 0;
-//             for card in user_cards {
-//                 deck_str + = card.strength() as u32;
-//             }
-//             deck_str = deck_str / 5;
-
-//             // generate a user id: TODO should be the pedersen hash of the cards instead
-//             // because we are a private function that wants to update the public state
-//             // meaning we cannot relay on the order.
-//             // if we compute the hash, we can update a public map which contains the set of users:
-//             // we add to the map that way:
-//             // if the map is empty, 0 -> user_hash
-//             // if the map has one element, 1 -> user_hash
-//             // etc...
-//             let user_id = game_players.at(g_id).read();
-//             let _1 = game_players.at(g_id).write(user_id + 1);
-
-//             // store the player strength
-//             let mut idx = (g_id + user_id) as Field;
-//             idx = idx*(idx+1)/2 + g_id;
-//             let _3 = deck_strength.at(idx).write(deck_str as Field);
-//             // user has not yet played
-//             let _2 = users_plays.at(idx).write(0);
-
-//             // maps the user_id to its cards
-//             for i in 0..5 {
-//                 idx = (g_id + 5*user_id+i) as Field;
-//                 idx = idx*(idx+1)/2 + g_id;
-//                 // TODO !
-//                  let card_note = Note::new(user_cards[i].id(), owner);
-
-//                 initialContext = user_deck.at(idx).insert(initialContext, card_note);
-
-//                 Map -> Set.insert(cardn.1)
-//                 Map(same key = user_id) -> Set.insert(cardn.2)
-//                 get_2() -> card1, card_storage_slot
-//                 get_5()
-//             }
-
-//             // associate the user public key with the user id
-//             idx = (g_id + user_id) as Field;
-//             idx = idx*(idx+1)/2 + g_id;
-//             let _4 = user_pub_key.at(idx).write(owner.x);
-
-//             if user_id == num_players.at(g_id).read() {
-//                 start_game(g_id);
-//             }
-//         }
-
-//     open fn show_card(
-//         inputs: PublicContextInputs,
-//         user_id: Field,
-//         g_id: Field,
-//         card: Card,
-//         owner: Point) {
-
-//             // this should be private , I guess ?//////////
-//             // checks that card belongs to the deck and it not already played
-//             assert_own_card(card, owner);
-//             assert(played_cards.at(card.id()).read() == 0);
-
-//             let card_note = Note {
-//                 value: card.id(),
-//                 owner: owner,
-//                 is_real: 1,
-// //do we need randomness and nounce??? if yes what for ?
-//             };
-//             ///////////////////////////////////////////////
-
-//             //put the revealed cards into a public tree, so that anyone can access it.
-//             // what is context here ??
-
-//             revealed_cards.at(g_id).insert(context, card_note);
-
-//             // check user turn
-//             let mut check = true;
-//             for i in 0..max_players {
-//                 let mut idx = (g_id + i) as Field;
-//                 idx = idx*(idx+1)/2 + g_id;
-//                 //all previous players must have played
-//                 if i as u8 <user_id as u8 {
-//                     let player_i = player_order.at(idx).read();
-//                     let mut j = (g_id + player_i) as Field;
-//                      j = j*(j+1)/2 + g_id;
-//                     assert(users_plays.at(j).read() == 1);
-//                 } else {
-//                     // user must not have played yet
-//                     if i == user_id {
-//                         assert(users_plays.at(idx).read() == 0);
-//                     }
-//                 }
-//             }
-
-//             // we track the winner card: winning_card: game_id -> card_id
-//             let win_card_id = winning_card.at(g_id).read();
-//             // TODO: we want to use the shown cards, i.e put the shown cards in a public tree
-//             // instead of using the 'cards' private map.
-//             // we could remove the shown card from the private map?
-
-//             let win_card = cards.at(win_card_id).read();
-//             if win_card.strength() < card.strength() {
-//                 winning_card.at(g_id).write(card.id());
-//             }
-//             //N.B. when you show a card, it must have strictly more strength than the others to win.
-//             // we could implement some rules in case of a draw
-
-//             // we track the sum of points: game_points:  game_id -> points
-//             let points = game_points.at(g_id).read();
-//             let _4 = game_points.at(g_id).write(points + card.points() as Field);
-
-//             // user has played
-//             let mut idx = (g_id + user_id) as Field;
-//             idx = idx*(idx+1)/2 + g_id;
-//             let _3 = player_order.at(idx).write(1);
-
-//             // set the card as played
-//             let _5 = played_cards.at(card_idx).write(1);
-
-//             // count how players have played:
-//             let mut count = 0;
-//             for user_id in 0..max_players {
-//                 let mut idx = (g_id + user_id) as Field;
-//                 idx = idx*(idx+1)/2 + g_id;
-//                 count = count + player_order.at(idx).read();
-//             }
-//             if count == num_players.at(g_id).read() {
-//                 end_turn(g_id);
-//             }
-//         }
-
-//     fn end_turn(g_id: Field) {
-//         // we reset the 'user has played'
-//         for i in 0..max_players {
-//             let mut idx = (g_id + i) as Field;
-//             idx = idx*(idx+1)/2 + g_id;
-//             let _2 = users_plays.at(idx).write(0);
-//         }
-
-//         // give the points to the winner of the turn
-//         let mut user_id = max_players + 1;
-//         let win = winning_card.at(g_id).read();
-//         for i in 0..max_players {
-//             let mut idx = (g_id + i) as Field;
-//             idx = idx*(idx+1)/2 + g_id;
-//             // we could used the 'public shown cards' instead
-//             if user_pub_key.at(idx) == cards.at(win).read().owner.x {
-//                 user_id = i;
-//             }
-//         }
-
-//         let turn_points = game_points.at(g_id).read();
-//         let _4 = game_points.at(g_id).write(0);
-//         let mut idx = (g_id + user_id) as Field;
-//         idx = idx*(idx+1)/2 + g_id;
-//         let current_points = user_points.at(idx).read();
-//         let _1 = user_points.at(idx).write(current_points + turn_points);
-
-//         //if all cards are played, we should end the game
-//         // first we retrive the last player:
-//         let mut last_player = 0;
-//         for i in 0..max_players {
-//             let user = player_order.at(i).read();
-//             if user != 0 {
-//                 last_player = user;
-//             }
-//         }
-//         //then we check if all his cards are played
-//         let mut is_end_game = false;
-//         for i in 0..5 {
-//             idx = (g_id + 5*last_player+i) as Field;
-//             idx = idx*(idx+1)/2 + g_id;
-//             let card_id = user_deck.at(idx).read();
-//             idx = (g_id + card_id) as Field;
-//             idx = idx*(idx+1)/2 + g_id;
-//             if is_end_game == false {
-//                 is_end_game = played_cards.at(idx).read() == 1;
-//             }
-//         }
-//         if is_end_game {
-//             end_game(g_id);
-//         }
-//     }
-
-//     fn end_game(g_id: Field) {
-//         //compute the winner
-//         let mut max_points = 0;
-//         let mut winner_id = max_players + 1;
-//         for i in 0..max_players {
-//             let mut idx = (g_id + i) as Field;
-//             idx = idx*(idx+1)/2 + g_id;
-//             let user_points = user_points.at(idx).read();
-//             if user_points > max_points {
-//                 winner_id = i;
-//                 max_points = user_points;
-//             }
-//         }
-//         //store the winner
-//         let _1 = winner.at(g_id).write(winner_id);
-//     }
-
-//     fn claim_winnings(
-//         inputs: PrivateContextInputs,
-//         g_id: Field,
-//         owner: Point) {
-//             let mut initialContext = PrivateFunctionContext::new();
-//             initialContext.args = initialContext.args.push_array([g_id, owner.x, owner.y]);
-
-
-// //TODO; wrap the public acess inside a public function and call it
-//             let winner = winner.at(g_id).read();
-//             assert(winner as u8 < max_players as u8);
-//             // match user public key with user id
-//             let mut idx = (g_id + winner) as Field;
-//             idx = idx*(idx+1)/2 + g_id;
-//             assert(user_pub_key.at(idx).read() == owner.x);
-
-//             // at the end we need to burn the played_cards
-//             for user_id in 0..5 {
-//                 for i in 0..5 {
-//                     let mut idx = (g_id + 5*user_id+i) as Field;
-//                     idx = idx*(idx+1)/2 + g_id;
-//                     let (mut context, (card_note1, card_note2)) = user_deck.at(idx).get_2(initialContext); //temp
-//                     cards.at(g_id).remove(inputs, context,card_note1);
-//                 }
-//             }
-
-//             // TODO send the reward to the user
-
-//             //context.finish()
-//         }
-
-//     // // Mints `amount` of tokens to `owner`.
-//     // fn mint(
-//     //     //*********************************/
-//     //     // Should eventually be hidden:
-//     //     inputs: PrivateContextInputs,
-//     //     //*********************************/
-//     //     amount: Field,
-//     //     owner: Point,
-//     // ) -> distinct pub abi::PrivateCircuitPublicInputs {
-//     //     let mut context = PrivateFunctionContext::new();
-//     //     context.args = context.args.push_array([amount, owner.x, owner.y]);
-
-//     //     let owner_balance = balances.at(owner.x);
-//     //     let note = Note::new(amount, owner);
-
-//     //     // Insert new note to a set of user notes and emit the newly created encrypted note preimage via oracle call.
-//     //     context = owner_balance.insert(context, note);
-//     //     assert(emit_encrypted_log(inputs.call_context.storage_contract_address, owner_balance.storage_slot, note.owner, note) == 0);
-//     //     assert(emit_unencrypted_log("Coins minted") == 0); // unencrypted log is emitted here only for testing purposes
-
-//     //     // Return private circuit public inputs. All private functions need to return this as it is part of the input of the private kernel..
-//     //     context.finish(inputs)
-//     // }
-
-//     // // Transfers `amount` of tokens from `sender` to a `recipient`.
-//     // fn transfer(
-//     //     //*********************************/
-//     //     // Should eventually be hidden:
-//     //     inputs: PrivateContextInputs,
-//     //     //*********************************/
-//     //     amount: Field,
-//     //     sender: Point,
-//     //     recipient: Point,
-//     // ) -> distinct pub abi::PrivateCircuitPublicInputs {
-//     //     let mut initialContext = PrivateFunctionContext::new();
-//     //     initialContext.args = initialContext.args.push_array([amount, sender.x, sender.y, recipient.x, recipient.y]);
-//  //P-m4r1t1ms
-//     //     // Gets the set of sender's notes and picks 2 of those.
-//     //     let sender_balance = balances.at(sender.x);
-//     //     let (mut context, (note1, note2)) = sender_balance.get_2(initialContext);
-
-//     //     // Ensure the notes are actually owned by the sender (to prevent user from generating a valid proof while
-//     //     // spending someone else's notes).
-//     //     note1.validate(sender);
-//     //     note2.validate(sender);
-
-//     //     // Checks that the sum of the notes is greater than or equal to the amount being transferred.
-//     //     let sum = note1.value + note2.value;
-//     //     assert(sum as u64 >= amount as u64);
-//     //     let change_value = sum - amount;
-
-//     //     // Removes the 2 notes from the sender's set of notes.
-//     //     context = sender_balance.remove(inputs, context, note1);
-//     //     context = sender_balance.remove(inputs, context, note2);
-
-//     //     // Creates 2 new notes, one for the recipient and one for the sender (change note).
-//     //     let change_note = Note::new(change_value, sender);
-//     //     let recipient_note = Note::new(amount, recipient);
-
-//     //     // Get the recipient's set of notes.
-//     //     let recipient_balance = balances.at(recipient.x);
-
-//     //     // Insert the 2 new notes to the recipient's and sender's sets of notes.
-//     //     context = recipient_balance.insert(context, recipient_note);
-//     //     context = sender_balance.insert(context, change_note);
-
-//     //     // Emit the newly created encrypted note preimages via oracle calls.
-//     //     assert(emit_encrypted_log(inputs.call_context.storage_contract_address, recipient_balance.storage_slot, recipient_note.owner, recipient_note) == 0);
-//     //     assert(emit_encrypted_log(inputs.call_context.storage_contract_address, sender_balance.storage_slot, change_note.owner, change_note) == 0);
-//     //     assert(emit_unencrypted_log("Coins transferred") == 0); // unencrypted log is emitted here only for testing purposes
-
-//     //     // Return private circuit public inputs. All private functions need to return this as it is part of the input of the private kernel..
-//     //     context.finish(inputs)
-//     // }
-
-//     // /// ABI getBalance type "unconstrained"
-//     // // Helper function to get the balance of a user ("unconstrained" is a Noir alternative of Solidity's "view" function).
-//     // fn getBalance(
-//     //     owner: Point,
-//     //     _padding: [Field; abi::MAX_ARGS - 2]
-//     // ) -> pub Field {
-//     //     // Get the set of notes owned by the user.
-//     //     let owner_balance = balances.at(owner.x);
-
-//     //     // Return the sum of all notes in the set.
-//     //     balance_utils::get_balance(owner_balance.storage_slot)
-//     // }
-=======
     open fn create_game (
         //*********************************/
         // Should eventually be hidden:
@@ -603,7 +186,7 @@
         for i in 0..max_players {
             let mut idx = (g_id + i) as Field;
             idx = idx*(idx+1)/2 + g_id;
-            player_strengths[i] = deck_strength.at(idx).read();
+            player_strengths[i] = deck_strength.at(idx).read() as u8;
         }
         // get the player order: TODO to review...
         let sorted = player_strengths.sort();
@@ -629,21 +212,17 @@
         }
     }
 
-    fn assert_own_card(//inputs: PrivateContextInputs,
-        card: Card, owner: Point) {
-            let card_note = CardNote::new(card, owner);
-            let note_hash = card_note.compute_note_hash();
-            let record = hash_with_storage_slot(cards_storage_slot_separator, note_hash);
-            let storage_field = StorageField::new(record);
-            let read_note_hash = storage_field.read();
-
-            // let my_card = cards.at(card_id).read();
-            assert(note_hash == read_note_hash);
-            // my_card
-    }
-
-
-open fn join_game_pub(g_id: Field, owner: Point, deck_str: Field) {
+    fn assert_own_card(
+        initialContext: PrivateFunctionContext,
+        card: Card, 
+        owner: Point
+    ) -> pub PrivateFunctionContext {
+        let (mut context, (note, _unusedNote2)) = cards.at(card.id()).get_2(initialContext);
+        assert(note.owner.x == owner.x);
+        context
+    }
+
+    open fn join_game_pub(g_id: Field, owner: Point, deck_str: Field) {
   
             //we generate a user id:
             let user_id = game_players.at(g_id).read();
@@ -672,8 +251,8 @@
         user_cards: [Card; 5],
         owner: Point,
         ) {
-            let mut initialContext = PrivateFunctionContext::new();
-            initialContext.args = initialContext.args.push_array([g_id, user_cards[0].id(), user_cards[1].id(),
+            let mut context = PrivateFunctionContext::new();
+            context.args = context.args.push_array([g_id, user_cards[0].id(), user_cards[1].id(),
             user_cards[2].id(),
             user_cards[3].id(),
             user_cards[4].id(),
@@ -683,7 +262,7 @@
 
             //checks that cards belong to the user
             for i in 0..5 {
-                assert_own_card(user_cards[i], owner);
+                context = assert_own_card(context, user_cards[i], owner);
             }
   // compute the deck strength
             let mut deck_str : u32 = 0;
@@ -698,17 +277,16 @@
             args[0] = 0;//? TODO targetValue;
             let targetContract = 0; ///?? TODO
             let targetSelector = 0; ///?? TODO
-            let (_callStackItem, mut context) = PublicCallStackItem::call(targetContract, targetSelector, args, initialContext);
-
-            
+            let (_callStackItem, mut context2) = PublicCallStackItem::call(targetContract, targetSelector, args, context);
 
             // maps the user_id to its cards = user_deck
-            initialContext = tmp_workaround_comptime(owner, g_id, 0, user_cards, initialContext);
-            initialContext = tmp_workaround_comptime(owner, g_id, 1, user_cards, initialContext);
-            initialContext = tmp_workaround_comptime(owner, g_id, 2, user_cards, initialContext);
-            initialContext = tmp_workaround_comptime(owner, g_id, 3, user_cards, initialContext);
-            initialContext = tmp_workaround_comptime(owner, g_id, 4, user_cards, initialContext);
-          
+            // TODO undo hacks
+            context2 = tmp_workaround_comptime(owner, g_id, 0, 0, user_cards, context2);
+            context2 = tmp_workaround_comptime(owner, g_id, 1, 1, user_cards, context2);
+            context2 = tmp_workaround_comptime(owner, g_id, 2, 2, user_cards, context2);
+            context2 = tmp_workaround_comptime(owner, g_id, 3, 3, user_cards, context2);
+            context2 = tmp_workaround_comptime(owner, g_id, 4, 4, user_cards, context2);
+
             //for i in 0..5 {
                 //alternative; use a map to a set of notes
                 //       Map -> Set.insert(cardn.1)
@@ -722,93 +300,102 @@
  
         }
 
-//TODO should not be a contract function !!
-fn tmp_workaround_comptime(owner: Point, g_id: Field, i : Field, user_cards: [Card; 5], initialContext: PrivateFunctionContext) -> pub PrivateFunctionContext{
-    let card_note = Note::new(user_cards[i].id(), owner);
-    let idx = std::hash::pedersen([owner.x, g_id, i])[0];
-    user_deck.at(idx).insert(initialContext, card_note)
-}
+    //TODO should not be a contract function !!
+    //TODO HACK needed why can't comptime decay to normal Field when passed to pedersen?
+    fn tmp_workaround_comptime(owner: Point, g_id: Field, i_hack_comptime : comptime Field, i : Field, user_cards: [Card; 5], initialContext: PrivateFunctionContext) -> pub PrivateFunctionContext{
+        let card_note = Note::new(user_cards[i_hack_comptime].id(), owner);
+        let idx = std::hash::pedersen([owner.x, g_id, i])[0];
+        user_deck.at(idx).insert(initialContext, card_note)
+    }
 
     //EXTERNAL
-    fn show_card(card: Card, owner: Point) {
+    fn show_card(
+        inputs: PrivateContextInputs, card: Card, owner: Point) -> pub abi::PrivateCircuitPublicInputs {
+            let mut context = PrivateFunctionContext::new();
+            context.args = context.args.push_array([card.id(), owner.x, owner.y]);
                // checks that card belongs to the deck and it not already played
-            assert_own_card(card, owner);
-
+            context = assert_own_card(context, card, owner);
             //call open_show_card ... TODO
-    }
-
+            context.finish(inputs)
+    }
+    
+    // TODO private access control needed for noir contracts
+    // only the smart contract should be able to queue this
     open fn open_show_card(
+        //*********************************/
+        // Should eventually be hidden:
         inputs: PublicContextInputs,
+        //*********************************/
         user_id: Field,
         g_id: Field,
         card: Card,
-        owner: Point) {
-            // checks that card is not already played
-            assert(played_cards.at(card.id()).read() == 0);
-
-            let card_note = Note {
-                value: card.id(),
-                owner: owner,
-                is_real: true,
-            };
-            ///////////////////////////////////////////////
-
-
-
-            // check user turn
-            let mut check = true;
-            for i in 0..max_players {
-                let mut idx = (g_id + i) as Field;
-                idx = idx*(idx+1)/2 + g_id;
-                //all previous players must have played
-                if i as u8 <user_id as u8 {
-                    let player_i = player_order.at(idx).read();
-                    let mut j = (g_id + player_i) as Field;
-                     j = j*(j+1)/2 + g_id;
-                    assert(users_plays.at(j).read() == 1);
-                } else {
-                    // user must not have played yet
-                    if i == user_id {
-                        assert(users_plays.at(idx).read() == 0);
-                    }
+        owner: Point
+    ) {
+        // checks that card is not already played
+        assert(played_cards.at(card.id()).read() == 0);
+
+        // let card_note = Note {
+        //     value: card.id(),
+        //     owner: owner,
+        //     is_real: true,
+        // };
+        ///////////////////////////////////////////////
+
+        // check user turn
+        let mut check = true;
+        for i in 0..max_players {
+            let mut idx = (g_id + i) as Field;
+            idx = idx*(idx+1)/2 + g_id;
+            //all previous players must have played
+            if i as u8 <user_id as u8 {
+                let player_i = player_order.at(idx).read();
+                let mut j = (g_id + player_i) as Field;
+                    j = j*(j+1)/2 + g_id;
+                assert(users_plays.at(j).read() == 1);
+            } else {
+                // user must not have played yet
+                if i == user_id {
+                    assert(users_plays.at(idx).read() == 0);
                 }
             }
-
-            // we track the winner card: winning_card: game_id -> card_id
-            let win_card_id = winning_card.at(g_id).read();
-            let win_card = Card { ineer: win_card_id };
-            if win_card.strength() < card.strength() {
-                winning_card.at(g_id).write(card.id());
-                winning_user.at(g_id).write(owner.x);
-            }
-            //N.B. when you show a card, it must have strictly more strength than the others to win.
-            // we could implement some rules in case of a draw
-
-            // we track the sum of points: game_points:  game_id -> points
-            let points = game_points.at(g_id).read();
-            let _4 = game_points.at(g_id).write(points + card.points() as Field);
-
-            // user has played
+        }
+
+        // we track the winner card: winning_card: game_id -> card_id
+        let win_card_id = winning_card.at(g_id).read();
+        let win_card = Card { inner: win_card_id };
+        if win_card.strength() < card.strength() {
+            let _1 = winning_card.at(g_id).write(card.id());
+            winning_user.at(g_id).write(owner.x);
+        }
+        //N.B. when you show a card, it must have strictly more strength than the others to win.
+        // we could implement some rules in case of a draw
+
+        // we track the sum of points: game_points:  game_id -> points
+        let points = game_points.at(g_id).read();
+        let _4 = game_points.at(g_id).write(points + card.points() as Field);
+
+        // user has played
+        let mut idx = (g_id + user_id) as Field;
+        idx = idx*(idx+1)/2 + g_id;
+        let _3 = player_order.at(idx).write(1);
+
+        // set the card as played
+        let _5 = played_cards.at(card.id()).write(1);
+
+        // count how players have played:
+        let mut count = 0;
+        for user_id in 0..max_players {
             let mut idx = (g_id + user_id) as Field;
             idx = idx*(idx+1)/2 + g_id;
-            let _3 = player_order.at(idx).write(1);
-
-            // set the card as played
-            let _5 = played_cards.at(card_idx).write(1);
-
-            // count how players have played:
-            let mut count = 0;
-            for user_id in 0..max_players {
-                let mut idx = (g_id + user_id) as Field;
-                idx = idx*(idx+1)/2 + g_id;
-                count = count + player_order.at(idx).read();
-            }
-            if count == num_players.at(g_id).read() {
-                end_turn(g_id);
-            }
-        }
-
-    fn end_turn(g_id: Field) {
+            count = count + player_order.at(idx).read();
+        }
+        if count == num_players.at(g_id).read() {
+            end_turn(g_id);
+        }
+    }
+
+    // TODO private
+    open fn end_turn(g_id: Field) {
         // we reset the 'user has played'
         for i in 0..max_players {
             let mut idx = (g_id + i) as Field;
@@ -849,7 +436,7 @@
         for i in 0..5 {
             idx = (g_id + 5*last_player+i) as Field;
             idx = idx*(idx+1)/2 + g_id;
-            let card_id = user_deck.at(idx).read();
+            let card_id = 0; // TODO user_deck.at(idx).get();
             idx = (g_id + card_id) as Field;
             idx = idx*(idx+1)/2 + g_id;
             if is_end_game == false {
@@ -878,24 +465,24 @@
         let _1 = winner.at(g_id).write(winner_id);
     }
 
-fn private_claim_winnings(inputs: PrivateContextInputs, g_id: Field,owner: Point) {
+    fn private_claim_winnings(inputs: PrivateContextInputs, g_id: Field,owner: Point) -> pub abi::PrivateCircuitPublicInputs {
         let mut initialContext = PrivateFunctionContext::new();
         initialContext.args = initialContext.args.push_array([g_id, owner.x, owner.y]);
 
-            // burn the played_cards: N.B. we could track the played card in a public structure and not call this private function
-            for user_id in 0..5 {
-                for i in 0..5 {
-                    let mut idx = (g_id + 5*user_id+i) as Field;
-                    idx = idx*(idx+1)/2 + g_id;
-                    let (mut context, (card_note1, card_note2)) = user_deck.at(idx).get_2(initialContext); //temp
-                    cards.at(g_id).remove(inputs, context,card_note1);
-                }
-            }
-
-            // TODO send the reward to the user
-
-            initialContext.finish()
-}
+        // burn the played_cards: N.B. we could track the played card in a public structure and not call this private function
+        for user_id in 0..5 {
+            for i in 0..5 {
+                let mut idx = (g_id + 5*user_id+i) as Field;
+                idx = idx*(idx+1)/2 + g_id;
+                let (mut context, (card_note1, card_note2)) = user_deck.at(idx).get_2(initialContext); //temp
+                cards.at(g_id).remove(inputs, context,card_note1);
+            }
+        }
+
+        // TODO send the reward to the user
+
+        initialContext.finish(inputs)
+    }
 
 //EXTERNAL
     open fn claim_winnings(
@@ -1002,5 +589,4 @@
     //     // Return the sum of all notes in the set.
     //     balance_utils::get_balance(owner_balance.storage_slot)
     // }
->>>>>>> 82d3bd48
 }