import { getBenchmarkContractArtifact } from '../tests/fixtures.js';
import { computeArtifactHash } from './artifact_hash.js';

describe('ArtifactHash', () => {
  it('calculates the artifact hash', () => {
    const artifact = getBenchmarkContractArtifact();
    expect(computeArtifactHash(artifact).toString()).toMatchInlineSnapshot(
<<<<<<< HEAD
      `"0x2be6833e88c1468b0494419b538155465c63e66e5ad63f08e1e7861a6a096137"`,
=======
      `"0x1cf6d98fcb8e56b65f077265ebc3f10ec7ce9fe85c8603a5a0ce09434d94dd53"`,
>>>>>>> 933145e8
    );
  });
});<|MERGE_RESOLUTION|>--- conflicted
+++ resolved
@@ -5,11 +5,7 @@
   it('calculates the artifact hash', () => {
     const artifact = getBenchmarkContractArtifact();
     expect(computeArtifactHash(artifact).toString()).toMatchInlineSnapshot(
-<<<<<<< HEAD
-      `"0x2be6833e88c1468b0494419b538155465c63e66e5ad63f08e1e7861a6a096137"`,
-=======
       `"0x1cf6d98fcb8e56b65f077265ebc3f10ec7ce9fe85c8603a5a0ce09434d94dd53"`,
->>>>>>> 933145e8
     );
   });
 });