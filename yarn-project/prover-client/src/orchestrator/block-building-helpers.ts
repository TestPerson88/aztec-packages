import { MerkleTreeId, type ProcessedTx } from '@aztec/circuit-types';
import {
  ARCHIVE_HEIGHT,
  AppendOnlyTreeSnapshot,
  type BaseOrMergeRollupPublicInputs,
  type BaseParityInputs,
  BaseRollupInputs,
  ConstantRollupData,
  Fr,
<<<<<<< HEAD
  GlobalVariables,
=======
  type GlobalVariables,
  L1_TO_L2_MSG_SUBTREE_HEIGHT,
>>>>>>> e1d7d115
  L1_TO_L2_MSG_SUBTREE_SIBLING_PATH_LENGTH,
  MAX_NEW_NULLIFIERS_PER_TX,
  MAX_PUBLIC_DATA_READS_PER_TX,
  MAX_PUBLIC_DATA_UPDATE_REQUESTS_PER_TX,
  MembershipWitness,
  MergeRollupInputs,
  NOTE_HASH_SUBTREE_HEIGHT,
  NOTE_HASH_SUBTREE_SIBLING_PATH_LENGTH,
  NULLIFIER_SUBTREE_HEIGHT,
  NULLIFIER_SUBTREE_SIBLING_PATH_LENGTH,
  NULLIFIER_TREE_HEIGHT,
  type NUMBER_OF_L1_L2_MESSAGES_PER_ROLLUP,
  NullifierLeafPreimage,
  PUBLIC_DATA_SUBTREE_HEIGHT,
  PUBLIC_DATA_SUBTREE_SIBLING_PATH_LENGTH,
  PUBLIC_DATA_TREE_HEIGHT,
  PartialStateReference,
  PreviousRollupData,
  type Proof,
  PublicDataTreeLeaf,
  PublicDataTreeLeafPreimage,
  ROLLUP_VK_TREE_HEIGHT,
  RollupKernelCircuitPublicInputs,
  RollupKernelData,
  RollupTypes,
  RootParityInput,
  type RootParityInputs,
  RootRollupInputs,
  type RootRollupPublicInputs,
  StateDiffHints,
  type StateReference,
  VK_TREE_HEIGHT,
<<<<<<< HEAD
  VerificationKey
=======
  type VerificationKey,
>>>>>>> e1d7d115
} from '@aztec/circuits.js';
import { assertPermutation, makeTuple } from '@aztec/foundation/array';
import { type DebugLogger } from '@aztec/foundation/log';
import { type Tuple, assertLength, toFriendlyJSON } from '@aztec/foundation/serialize';
import { type MerkleTreeOperations } from '@aztec/world-state';

import { type VerificationKeys, getVerificationKeys } from '../mocks/verification_keys.js';
import { type RollupProver } from '../prover/index.js';
import { type RollupSimulator } from '../simulator/rollup.js';

// Denotes fields that are not used now, but will be in the future
const FUTURE_FR = new Fr(0n);
const FUTURE_NUM = 0;

// Denotes fields that should be deleted
const DELETE_FR = new Fr(0n);

/**
 * Type representing the names of the trees for the base rollup.
 */
type BaseTreeNames = 'NoteHashTree' | 'ContractTree' | 'NullifierTree' | 'PublicDataTree';
/**
 * Type representing the names of the trees.
 */
export type TreeNames = BaseTreeNames | 'L1ToL2MessageTree' | 'Archive';

// Builds the base rollup inputs, updating the contract, nullifier, and data trees in the process
export async function buildBaseRollupInput(
  tx: ProcessedTx,
  globalVariables: GlobalVariables,
  db: MerkleTreeOperations,
) {
  // Get trees info before any changes hit
  const constants = await getConstantRollupData(globalVariables, db);
  const start = new PartialStateReference(
    await getTreeSnapshot(MerkleTreeId.NOTE_HASH_TREE, db),
    await getTreeSnapshot(MerkleTreeId.NULLIFIER_TREE, db),
    await getTreeSnapshot(MerkleTreeId.PUBLIC_DATA_TREE, db),
  );
  // Get the subtree sibling paths for the circuit
  const noteHashSubtreeSiblingPathArray = await getSubtreeSiblingPath(
    MerkleTreeId.NOTE_HASH_TREE,
    NOTE_HASH_SUBTREE_HEIGHT,
    db,
  );

  const noteHashSubtreeSiblingPath = makeTuple(NOTE_HASH_SUBTREE_SIBLING_PATH_LENGTH, i =>
    i < noteHashSubtreeSiblingPathArray.length ? noteHashSubtreeSiblingPathArray[i] : Fr.ZERO,
  );

  // Update the note hash trees with the new items being inserted to get the new roots
  // that will be used by the next iteration of the base rollup circuit, skipping the empty ones
  const newNoteHashes = tx.data.combinedData.newNoteHashes.map(x => x.value);
  await db.appendLeaves(MerkleTreeId.NOTE_HASH_TREE, newNoteHashes);

  // The read witnesses for a given TX should be generated before the writes of the same TX are applied.
  // All reads that refer to writes in the same tx are transient and can be simplified out.
  const txPublicDataReadsInfo = await getPublicDataReadsInfo(tx, db);
  const txPublicDataUpdateRequestInfo = await processPublicDataUpdateRequests(tx, db);

  // Update the nullifier tree, capturing the low nullifier info for each individual operation
  const {
    lowLeavesWitnessData: nullifierWitnessLeaves,
    newSubtreeSiblingPath: newNullifiersSubtreeSiblingPath,
    sortedNewLeaves: sortedNewNullifiers,
    sortedNewLeavesIndexes,
  } = await db.batchInsert(
    MerkleTreeId.NULLIFIER_TREE,
    tx.data.combinedData.newNullifiers.map(sideEffectLinkedToNoteHash => sideEffectLinkedToNoteHash.value.toBuffer()),
    NULLIFIER_SUBTREE_HEIGHT,
  );
  if (nullifierWitnessLeaves === undefined) {
    throw new Error(`Could not craft nullifier batch insertion proofs`);
  }

  // Extract witness objects from returned data
  const nullifierPredecessorMembershipWitnessesWithoutPadding: MembershipWitness<typeof NULLIFIER_TREE_HEIGHT>[] =
    nullifierWitnessLeaves.map(l =>
      MembershipWitness.fromBufferArray(l.index, assertLength(l.siblingPath.toBufferArray(), NULLIFIER_TREE_HEIGHT)),
    );

  const nullifierSubtreeSiblingPathArray = newNullifiersSubtreeSiblingPath.toFields();

  const nullifierSubtreeSiblingPath = makeTuple(NULLIFIER_SUBTREE_SIBLING_PATH_LENGTH, i =>
    i < nullifierSubtreeSiblingPathArray.length ? nullifierSubtreeSiblingPathArray[i] : Fr.ZERO,
  );

  const publicDataSiblingPath = txPublicDataUpdateRequestInfo.newPublicDataSubtreeSiblingPath;

  const stateDiffHints = StateDiffHints.from({
    nullifierPredecessorPreimages: makeTuple(MAX_NEW_NULLIFIERS_PER_TX, i =>
      i < nullifierWitnessLeaves.length
        ? (nullifierWitnessLeaves[i].leafPreimage as NullifierLeafPreimage)
        : NullifierLeafPreimage.empty(),
    ),
    nullifierPredecessorMembershipWitnesses: makeTuple(MAX_NEW_NULLIFIERS_PER_TX, i =>
      i < nullifierPredecessorMembershipWitnessesWithoutPadding.length
        ? nullifierPredecessorMembershipWitnessesWithoutPadding[i]
        : makeEmptyMembershipWitness(NULLIFIER_TREE_HEIGHT),
    ),
    sortedNullifiers: makeTuple(MAX_NEW_NULLIFIERS_PER_TX, i => Fr.fromBuffer(sortedNewNullifiers[i])),
    sortedNullifierIndexes: makeTuple(MAX_NEW_NULLIFIERS_PER_TX, i => sortedNewLeavesIndexes[i]),
    noteHashSubtreeSiblingPath,
    nullifierSubtreeSiblingPath,
    publicDataSiblingPath,
  });

  const blockHash = tx.data.constants.historicalHeader.hash();
  const archiveRootMembershipWitness = await getMembershipWitnessFor(
    blockHash,
    MerkleTreeId.ARCHIVE,
    ARCHIVE_HEIGHT,
    db,
  );

  return BaseRollupInputs.from({
    kernelData: getKernelDataFor(tx, getVerificationKeys()),
    start,
    stateDiffHints,

    sortedPublicDataWrites: txPublicDataUpdateRequestInfo.sortedPublicDataWrites,
    sortedPublicDataWritesIndexes: txPublicDataUpdateRequestInfo.sortedPublicDataWritesIndexes,
    lowPublicDataWritesPreimages: txPublicDataUpdateRequestInfo.lowPublicDataWritesPreimages,
    lowPublicDataWritesMembershipWitnesses: txPublicDataUpdateRequestInfo.lowPublicDataWritesMembershipWitnesses,
    publicDataReadsPreimages: txPublicDataReadsInfo.newPublicDataReadsPreimages,
    publicDataReadsMembershipWitnesses: txPublicDataReadsInfo.newPublicDataReadsWitnesses,

    archiveRootMembershipWitness,

    constants,
  });
}

export function createMergeRollupInputs(
  left: [BaseOrMergeRollupPublicInputs, Proof],
  right: [BaseOrMergeRollupPublicInputs, Proof],
) {
  const vks = getVerificationKeys();
  const vk = left[0].rollupType === RollupTypes.Base ? vks.baseRollupCircuit : vks.mergeRollupCircuit;
  const mergeInputs = new MergeRollupInputs([
    getPreviousRollupDataFromPublicInputs(left[0], left[1], vk),
    getPreviousRollupDataFromPublicInputs(right[0], right[1], vk),
  ]);
  return mergeInputs;
}

export async function executeMergeRollupCircuit(
  mergeInputs: MergeRollupInputs,
  simulator: RollupSimulator,
  prover: RollupProver,
  logger?: DebugLogger,
): Promise<[BaseOrMergeRollupPublicInputs, Proof]> {
  logger?.debug(`Running merge rollup circuit`);
  const output = await simulator.mergeRollupCircuit(mergeInputs);
  const proof = await prover.getMergeRollupProof(mergeInputs, output);
  return [output, proof];
}

export async function executeRootRollupCircuit(
  left: [BaseOrMergeRollupPublicInputs, Proof],
  right: [BaseOrMergeRollupPublicInputs, Proof],
  l1ToL2Roots: RootParityInput,
  newL1ToL2Messages: Tuple<Fr, typeof NUMBER_OF_L1_L2_MESSAGES_PER_ROLLUP>,
  messageTreeSnapshot: AppendOnlyTreeSnapshot,
  messageTreeRootSiblingPath: Tuple<Fr, typeof L1_TO_L2_MSG_SUBTREE_SIBLING_PATH_LENGTH>,
  simulator: RollupSimulator,
  prover: RollupProver,
  db: MerkleTreeOperations,
  logger?: DebugLogger,
): Promise<[RootRollupPublicInputs, Proof]> {
  logger?.debug(`Running root rollup circuit`);
  const rootInput = await getRootRollupInput(...left, ...right, l1ToL2Roots, newL1ToL2Messages, messageTreeSnapshot, messageTreeRootSiblingPath, db);

  // Simulate and get proof for the root circuit
  const rootOutput = await simulator.rootRollupCircuit(rootInput);

  const rootProof = await prover.getRootRollupProof(rootInput, rootOutput);

  return [rootOutput, rootProof];
}

// Validate that the roots of all local trees match the output of the root circuit simulation
export async function validateRootOutput(rootOutput: RootRollupPublicInputs, db: MerkleTreeOperations) {
  await Promise.all([
    validateState(rootOutput.header.state, db),
    validateSimulatedTree(await getTreeSnapshot(MerkleTreeId.ARCHIVE, db), rootOutput.archive, 'Archive'),
  ]);
}

export async function validateState(state: StateReference, db: MerkleTreeOperations) {
  const promises = [MerkleTreeId.NOTE_HASH_TREE, MerkleTreeId.NULLIFIER_TREE, MerkleTreeId.PUBLIC_DATA_TREE].map(
    async (id: MerkleTreeId) => {
      return { key: id, value: await getTreeSnapshot(id, db) };
    },
  );
  const snapshots: Map<MerkleTreeId, AppendOnlyTreeSnapshot> = new Map(
    (await Promise.all(promises)).map(obj => [obj.key, obj.value]),
  );
  validatePartialState(state.partial, snapshots);
  validateSimulatedTree(
    await getTreeSnapshot(MerkleTreeId.L1_TO_L2_MESSAGE_TREE, db),
    state.l1ToL2MessageTree,
    'L1ToL2MessageTree',
  );
}

// Builds the inputs for the root rollup circuit, without making any changes to trees
export async function getRootRollupInput(
  rollupOutputLeft: BaseOrMergeRollupPublicInputs,
  rollupProofLeft: Proof,
  rollupOutputRight: BaseOrMergeRollupPublicInputs,
  rollupProofRight: Proof,
  l1ToL2Roots: RootParityInput,
  newL1ToL2Messages: Tuple<Fr, typeof NUMBER_OF_L1_L2_MESSAGES_PER_ROLLUP>,
  messageTreeSnapshot: AppendOnlyTreeSnapshot,
  messageTreeRootSiblingPath: Tuple<Fr, typeof L1_TO_L2_MSG_SUBTREE_SIBLING_PATH_LENGTH>,
  db: MerkleTreeOperations,
) {
  const vks = getVerificationKeys();
  const vk = rollupOutputLeft.rollupType === RollupTypes.Base ? vks.baseRollupCircuit : vks.mergeRollupCircuit;
  const previousRollupData: RootRollupInputs['previousRollupData'] = [
    getPreviousRollupDataFromPublicInputs(rollupOutputLeft, rollupProofLeft, vk),
    getPreviousRollupDataFromPublicInputs(rollupOutputRight, rollupProofRight, vk),
  ];

  const getRootTreeSiblingPath = async (treeId: MerkleTreeId) => {
    const { size } = await db.getTreeInfo(treeId);
    const path = await db.getSiblingPath(treeId, size);
    return path.toFields();
  };

  // Get blocks tree
  const startArchiveSnapshot = await getTreeSnapshot(MerkleTreeId.ARCHIVE, db);
  const newArchiveSiblingPathArray = await getRootTreeSiblingPath(MerkleTreeId.ARCHIVE);

  const newArchiveSiblingPath = makeTuple(
    ARCHIVE_HEIGHT,
    i => (i < newArchiveSiblingPathArray.length ? newArchiveSiblingPathArray[i] : Fr.ZERO),
    0,
  );

  return RootRollupInputs.from({
    previousRollupData,
    l1ToL2Roots,
    newL1ToL2Messages,
    newL1ToL2MessageTreeRootSiblingPath: messageTreeRootSiblingPath,
    startL1ToL2MessageTreeSnapshot: messageTreeSnapshot,
    startArchiveSnapshot,
    newArchiveSiblingPath,
  });
}

export function getPreviousRollupDataFromPublicInputs(
  rollupOutput: BaseOrMergeRollupPublicInputs,
  rollupProof: Proof,
  vk: VerificationKey,
) {
  return new PreviousRollupData(
    rollupOutput,
    rollupProof,
    vk,

    // MembershipWitness for a VK tree to be implemented in the future
    FUTURE_NUM,
    new MembershipWitness(
      ROLLUP_VK_TREE_HEIGHT,
      BigInt(FUTURE_NUM),
      makeTuple(ROLLUP_VK_TREE_HEIGHT, () => FUTURE_FR),
    ),
  );
}

export async function getConstantRollupData(
  globalVariables: GlobalVariables,
  db: MerkleTreeOperations,
): Promise<ConstantRollupData> {
  return ConstantRollupData.from({
    baseRollupVkHash: DELETE_FR,
    mergeRollupVkHash: DELETE_FR,
    privateKernelVkTreeRoot: FUTURE_FR,
    publicKernelVkTreeRoot: FUTURE_FR,
    lastArchive: await getTreeSnapshot(MerkleTreeId.ARCHIVE, db),
    globalVariables,
  });
}

export async function getTreeSnapshot(id: MerkleTreeId, db: MerkleTreeOperations): Promise<AppendOnlyTreeSnapshot> {
  const treeInfo = await db.getTreeInfo(id);
  return new AppendOnlyTreeSnapshot(Fr.fromBuffer(treeInfo.root), Number(treeInfo.size));
}

export function getKernelDataFor(tx: ProcessedTx, vks: VerificationKeys): RollupKernelData {
  const inputs = new RollupKernelCircuitPublicInputs(
    tx.data.aggregationObject,
    tx.data.combinedData,
    tx.data.constants,
    tx.data.rollupValidationRequests,
  );
  return new RollupKernelData(
    inputs,
    tx.proof,

    // VK for the kernel circuit
    vks.privateKernelCircuit,

    // MembershipWitness for a VK tree to be implemented in the future
    FUTURE_NUM,
    assertLength(Array(VK_TREE_HEIGHT).fill(FUTURE_FR), VK_TREE_HEIGHT),
  );
}

export function makeEmptyMembershipWitness<N extends number>(height: N) {
  return new MembershipWitness(
    height,
    0n,
    makeTuple(height, () => Fr.ZERO),
  );
}

export async function getPublicDataReadsInfo(tx: ProcessedTx, db: MerkleTreeOperations) {
  const newPublicDataReadsWitnesses: Tuple<
    MembershipWitness<typeof PUBLIC_DATA_TREE_HEIGHT>,
    typeof MAX_PUBLIC_DATA_READS_PER_TX
  > = makeTuple(MAX_PUBLIC_DATA_READS_PER_TX, () => MembershipWitness.empty(PUBLIC_DATA_TREE_HEIGHT, 0n));

  const newPublicDataReadsPreimages: Tuple<PublicDataTreeLeafPreimage, typeof MAX_PUBLIC_DATA_READS_PER_TX> = makeTuple(
    MAX_PUBLIC_DATA_READS_PER_TX,
    () => PublicDataTreeLeafPreimage.empty(),
  );

  for (const i in tx.data.validationRequests.publicDataReads) {
    const leafSlot = tx.data.validationRequests.publicDataReads[i].leafSlot.value;
    const lowLeafResult = await db.getPreviousValueIndex(MerkleTreeId.PUBLIC_DATA_TREE, leafSlot);
    if (!lowLeafResult) {
      throw new Error(`Public data tree should have one initial leaf`);
    }
    const preimage = await db.getLeafPreimage(MerkleTreeId.PUBLIC_DATA_TREE, lowLeafResult.index);
    const path = await db.getSiblingPath(MerkleTreeId.PUBLIC_DATA_TREE, lowLeafResult.index);
    newPublicDataReadsWitnesses[i] = new MembershipWitness(
      PUBLIC_DATA_TREE_HEIGHT,
      BigInt(lowLeafResult.index),
      path.toTuple<typeof PUBLIC_DATA_TREE_HEIGHT>(),
    );
    newPublicDataReadsPreimages[i] = preimage! as PublicDataTreeLeafPreimage;
  }
  return {
    newPublicDataReadsWitnesses,
    newPublicDataReadsPreimages,
  };
}

export async function processPublicDataUpdateRequests(tx: ProcessedTx, db: MerkleTreeOperations) {
  const combinedPublicDataUpdateRequests = tx.data.combinedData.publicDataUpdateRequests.map(updateRequest => {
    return new PublicDataTreeLeaf(updateRequest.leafSlot, updateRequest.newValue);
  });
  const { lowLeavesWitnessData, newSubtreeSiblingPath, sortedNewLeaves, sortedNewLeavesIndexes } = await db.batchInsert(
    MerkleTreeId.PUBLIC_DATA_TREE,
    combinedPublicDataUpdateRequests.map(x => x.toBuffer()),
    // TODO(#3675) remove oldValue from update requests
    PUBLIC_DATA_SUBTREE_HEIGHT,
  );

  if (lowLeavesWitnessData === undefined) {
    throw new Error(`Could not craft public data batch insertion proofs`);
  }

  const sortedPublicDataWrites = makeTuple(MAX_PUBLIC_DATA_UPDATE_REQUESTS_PER_TX, i => {
    return PublicDataTreeLeaf.fromBuffer(sortedNewLeaves[i]);
  });

  const sortedPublicDataWritesIndexes = makeTuple(MAX_PUBLIC_DATA_UPDATE_REQUESTS_PER_TX, i => {
    return sortedNewLeavesIndexes[i];
  });

  const subtreeSiblingPathAsFields = newSubtreeSiblingPath.toFields();
  const newPublicDataSubtreeSiblingPath = makeTuple(PUBLIC_DATA_SUBTREE_SIBLING_PATH_LENGTH, i => {
    return subtreeSiblingPathAsFields[i];
  });

  const lowPublicDataWritesMembershipWitnesses: Tuple<
    MembershipWitness<typeof PUBLIC_DATA_TREE_HEIGHT>,
    typeof MAX_PUBLIC_DATA_UPDATE_REQUESTS_PER_TX
  > = makeTuple(MAX_PUBLIC_DATA_UPDATE_REQUESTS_PER_TX, i => {
    const witness = lowLeavesWitnessData[i];
    return MembershipWitness.fromBufferArray(
      witness.index,
      assertLength(witness.siblingPath.toBufferArray(), PUBLIC_DATA_TREE_HEIGHT),
    );
  });

  const lowPublicDataWritesPreimages: Tuple<PublicDataTreeLeafPreimage, typeof MAX_PUBLIC_DATA_UPDATE_REQUESTS_PER_TX> =
    makeTuple(MAX_PUBLIC_DATA_UPDATE_REQUESTS_PER_TX, i => {
      return lowLeavesWitnessData[i].leafPreimage as PublicDataTreeLeafPreimage;
    });

  // validate that the sortedPublicDataWrites and sortedPublicDataWritesIndexes are in the correct order
  // otherwise it will just fail in the circuit
  assertPermutation(combinedPublicDataUpdateRequests, sortedPublicDataWrites, sortedPublicDataWritesIndexes, (a, b) =>
    a.equals(b),
  );

  return {
    lowPublicDataWritesPreimages,
    lowPublicDataWritesMembershipWitnesses,
    newPublicDataSubtreeSiblingPath,
    sortedPublicDataWrites,
    sortedPublicDataWritesIndexes,
  };
}

export async function getSubtreeSiblingPath(
  treeId: MerkleTreeId,
  subtreeHeight: number,
  db: MerkleTreeOperations,
): Promise<Fr[]> {
  const nextAvailableLeafIndex = await db.getTreeInfo(treeId).then(t => t.size);
  const fullSiblingPath = await db.getSiblingPath(treeId, nextAvailableLeafIndex);

  // Drop the first subtreeHeight items since we only care about the path to the subtree root
  return fullSiblingPath.getSubtreeSiblingPath(subtreeHeight).toFields();
}

// Scan a tree searching for a specific value and return a membership witness proof for it
export async function getMembershipWitnessFor<N extends number>(
  value: Fr,
  treeId: MerkleTreeId,
  height: N,
  db: MerkleTreeOperations,
): Promise<MembershipWitness<N>> {
  // If this is an empty tx, then just return zeroes
  if (value.isZero()) {
    return makeEmptyMembershipWitness(height);
  }

  const index = await db.findLeafIndex(treeId, value.toBuffer());
  if (index === undefined) {
    throw new Error(`Leaf with value ${value} not found in tree ${MerkleTreeId[treeId]}`);
  }
  const path = await db.getSiblingPath(treeId, index);
  return new MembershipWitness(height, index, assertLength(path.toFields(), height));
}

export async function executeBaseRollupCircuit(
  tx: ProcessedTx,
  inputs: BaseRollupInputs,
  treeSnapshots: Map<MerkleTreeId, AppendOnlyTreeSnapshot>,
  simulator: RollupSimulator,
  prover: RollupProver,
  logger?: DebugLogger,
): Promise<[BaseOrMergeRollupPublicInputs, Proof]> {
  logger?.(`Running base rollup for ${tx.hash}`);
  const rollupOutput = await simulator.baseRollupCircuit(inputs);
  validatePartialState(rollupOutput.end, treeSnapshots);
  const proof = await prover.getBaseRollupProof(inputs, rollupOutput);
  return [rollupOutput, proof];
}

export function validatePartialState(
  partialState: PartialStateReference,
  treeSnapshots: Map<MerkleTreeId, AppendOnlyTreeSnapshot>,
) {
  validateSimulatedTree(treeSnapshots.get(MerkleTreeId.NOTE_HASH_TREE)!, partialState.noteHashTree, 'NoteHashTree');
  validateSimulatedTree(treeSnapshots.get(MerkleTreeId.NULLIFIER_TREE)!, partialState.nullifierTree, 'NullifierTree');
  validateSimulatedTree(
    treeSnapshots.get(MerkleTreeId.PUBLIC_DATA_TREE)!,
    partialState.publicDataTree,
    'PublicDataTree',
  );
}

// Helper for comparing two trees snapshots
export function validateSimulatedTree(
  localTree: AppendOnlyTreeSnapshot,
  simulatedTree: AppendOnlyTreeSnapshot,
  name: TreeNames,
  label?: string,
) {
  if (!simulatedTree.root.toBuffer().equals(localTree.root.toBuffer())) {
    throw new Error(`${label ?? name} tree root mismatch (local ${localTree.root}, simulated ${simulatedTree.root})`);
  }
  if (simulatedTree.nextAvailableLeafIndex !== localTree.nextAvailableLeafIndex) {
    throw new Error(
      `${label ?? name} tree next available leaf index mismatch (local ${localTree.nextAvailableLeafIndex}, simulated ${
        simulatedTree.nextAvailableLeafIndex
      })`,
    );
  }
}

export async function executeBaseParityCircuit(
  inputs: BaseParityInputs,
  simulator: RollupSimulator,
  prover: RollupProver,
  logger?: DebugLogger,
): Promise<RootParityInput> {
  logger?.debug(`Running base parity circuit`);
  const parityPublicInputs = await simulator.baseParityCircuit(inputs);
  const proof = await prover.getBaseParityProof(inputs, parityPublicInputs);
  return new RootParityInput(proof, parityPublicInputs);
}

export async function executeRootParityCircuit(
  inputs: RootParityInputs,
  simulator: RollupSimulator,
  prover: RollupProver,
  logger?: DebugLogger,
): Promise<RootParityInput> {
  logger?.debug(`Running root parity circuit`);
  const parityPublicInputs = await simulator.rootParityCircuit(inputs);
  const proof = await prover.getRootParityProof(inputs, parityPublicInputs);
  return new RootParityInput(proof, parityPublicInputs);
}

export function validateTx(tx: ProcessedTx) {
  const txHeader = tx.data.constants.historicalHeader;
  if (txHeader.state.l1ToL2MessageTree.isZero()) {
    throw new Error(`Empty L1 to L2 messages tree in tx: ${toFriendlyJSON(tx)}`);
  }
  if (txHeader.state.partial.noteHashTree.isZero()) {
    throw new Error(`Empty note hash tree in tx: ${toFriendlyJSON(tx)}`);
  }
  if (txHeader.state.partial.nullifierTree.isZero()) {
    throw new Error(`Empty nullifier tree in tx: ${toFriendlyJSON(tx)}`);
  }
  if (txHeader.state.partial.publicDataTree.isZero()) {
    throw new Error(`Empty public data tree in tx: ${toFriendlyJSON(tx)}`);
  }
}<|MERGE_RESOLUTION|>--- conflicted
+++ resolved
@@ -2,17 +2,9 @@
 import {
   ARCHIVE_HEIGHT,
   AppendOnlyTreeSnapshot,
-  type BaseOrMergeRollupPublicInputs,
-  type BaseParityInputs,
   BaseRollupInputs,
   ConstantRollupData,
   Fr,
-<<<<<<< HEAD
-  GlobalVariables,
-=======
-  type GlobalVariables,
-  L1_TO_L2_MSG_SUBTREE_HEIGHT,
->>>>>>> e1d7d115
   L1_TO_L2_MSG_SUBTREE_SIBLING_PATH_LENGTH,
   MAX_NEW_NULLIFIERS_PER_TX,
   MAX_PUBLIC_DATA_READS_PER_TX,
@@ -24,14 +16,12 @@
   NULLIFIER_SUBTREE_HEIGHT,
   NULLIFIER_SUBTREE_SIBLING_PATH_LENGTH,
   NULLIFIER_TREE_HEIGHT,
-  type NUMBER_OF_L1_L2_MESSAGES_PER_ROLLUP,
   NullifierLeafPreimage,
   PUBLIC_DATA_SUBTREE_HEIGHT,
   PUBLIC_DATA_SUBTREE_SIBLING_PATH_LENGTH,
   PUBLIC_DATA_TREE_HEIGHT,
   PartialStateReference,
   PreviousRollupData,
-  type Proof,
   PublicDataTreeLeaf,
   PublicDataTreeLeafPreimage,
   ROLLUP_VK_TREE_HEIGHT,
@@ -39,24 +29,25 @@
   RollupKernelData,
   RollupTypes,
   RootParityInput,
+  RootRollupInputs,
+  StateDiffHints,
+  VK_TREE_HEIGHT,
+  type BaseOrMergeRollupPublicInputs,
+  type BaseParityInputs,
+  type GlobalVariables,
+  type NUMBER_OF_L1_L2_MESSAGES_PER_ROLLUP,
+  type Proof,
   type RootParityInputs,
-  RootRollupInputs,
   type RootRollupPublicInputs,
-  StateDiffHints,
   type StateReference,
-  VK_TREE_HEIGHT,
-<<<<<<< HEAD
-  VerificationKey
-=======
-  type VerificationKey,
->>>>>>> e1d7d115
+  type VerificationKey
 } from '@aztec/circuits.js';
 import { assertPermutation, makeTuple } from '@aztec/foundation/array';
 import { type DebugLogger } from '@aztec/foundation/log';
-import { type Tuple, assertLength, toFriendlyJSON } from '@aztec/foundation/serialize';
+import { assertLength, toFriendlyJSON, type Tuple } from '@aztec/foundation/serialize';
 import { type MerkleTreeOperations } from '@aztec/world-state';
 
-import { type VerificationKeys, getVerificationKeys } from '../mocks/verification_keys.js';
+import { getVerificationKeys, type VerificationKeys } from '../mocks/verification_keys.js';
 import { type RollupProver } from '../prover/index.js';
 import { type RollupSimulator } from '../simulator/rollup.js';
 
