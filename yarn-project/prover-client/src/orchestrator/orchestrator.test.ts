--- conflicted
+++ resolved
@@ -308,8 +308,6 @@
       await builder.stop();
     });
 
-<<<<<<< HEAD
-=======
     const makeBloatedProcessedTx = async (seed = 0x1) => {
       seed *= MAX_NEW_NULLIFIERS_PER_TX; // Ensure no clashing given incremental seeds
       const tx = mockTx(seed);
@@ -359,7 +357,6 @@
       return processedTx;
     };
 
->>>>>>> 22e0f0d5
     it.each([
       [0, 4],
       [1, 4],
