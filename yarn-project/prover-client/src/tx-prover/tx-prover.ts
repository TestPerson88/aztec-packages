<<<<<<< HEAD
import { ProcessedTx } from '@aztec/circuit-types';
import { BlockResult, ProverClient, ProvingTicket } from '@aztec/circuit-types/interfaces';
import { Fr, GlobalVariables } from '@aztec/circuits.js';
import { SimulationProvider } from '@aztec/simulator';
import { WorldStateSynchronizer } from '@aztec/world-state';
=======
import { type ProcessedTx } from '@aztec/circuit-types';
import { type ProverClient, type ProvingTicket } from '@aztec/circuit-types/interfaces';
import { type Fr, type GlobalVariables } from '@aztec/circuits.js';
import { type SimulationProvider } from '@aztec/simulator';
import { type WorldStateSynchronizer } from '@aztec/world-state';
>>>>>>> e1d7d115

import { type ProverConfig } from '../config.js';
import { type VerificationKeys, getVerificationKeys } from '../mocks/verification_keys.js';
import { ProvingOrchestrator } from '../orchestrator/orchestrator.js';
import { EmptyRollupProver } from '../prover/empty.js';

/**
 * A prover accepting individual transaction requests
 */
export class TxProver implements ProverClient {
  private orchestrator: ProvingOrchestrator;
  constructor(
    private worldStateSynchronizer: WorldStateSynchronizer,
    simulationProvider: SimulationProvider,
    protected vks: VerificationKeys,
  ) {
    this.orchestrator = new ProvingOrchestrator(
      worldStateSynchronizer.getLatest(),
      simulationProvider,
      getVerificationKeys(),
      new EmptyRollupProver(),
    );
  }


  /**
   * Starts the prover instance
   */
  public start() {
    this.orchestrator.start();
    return Promise.resolve();
  }

  /**
   * Stops the prover instance
   */
  public async stop() {
    await this.orchestrator.stop();
  }

  /**
   *
   * @param config - The prover configuration.
   * @param worldStateSynchronizer - An instance of the world state
   * @returns An instance of the prover, constructed and started.
   */
  public static async new(
    config: ProverConfig,
    worldStateSynchronizer: WorldStateSynchronizer,
    simulationProvider: SimulationProvider,
  ) {
    const prover = new TxProver(worldStateSynchronizer, simulationProvider, getVerificationKeys());
    await prover.start();
    return prover;
  }

  public async startNewBlock(
    numTxs: number,
    globalVariables: GlobalVariables,
    newL1ToL2Messages: Fr[],
    emptyTx: ProcessedTx,
  ): Promise<ProvingTicket> {
    const previousBlockNumber = globalVariables.blockNumber.toNumber() - 1;
    await this.worldStateSynchronizer.syncImmediate(previousBlockNumber);
    return this.orchestrator.startNewBlock(numTxs, globalVariables, newL1ToL2Messages, emptyTx);
  }

  public addNewTx(tx: ProcessedTx): Promise<void> {
    return this.orchestrator.addNewTx(tx);
  }

  public cancelBlock(): void {
    this.orchestrator.cancelBlock();
  }
  public finaliseBlock(): Promise<BlockResult> {
    return this.finaliseBlock();
  }
}<|MERGE_RESOLUTION|>--- conflicted
+++ resolved
@@ -1,16 +1,8 @@
-<<<<<<< HEAD
-import { ProcessedTx } from '@aztec/circuit-types';
-import { BlockResult, ProverClient, ProvingTicket } from '@aztec/circuit-types/interfaces';
-import { Fr, GlobalVariables } from '@aztec/circuits.js';
-import { SimulationProvider } from '@aztec/simulator';
-import { WorldStateSynchronizer } from '@aztec/world-state';
-=======
 import { type ProcessedTx } from '@aztec/circuit-types';
-import { type ProverClient, type ProvingTicket } from '@aztec/circuit-types/interfaces';
+import { BlockResult, type ProverClient, type ProvingTicket } from '@aztec/circuit-types/interfaces';
 import { type Fr, type GlobalVariables } from '@aztec/circuits.js';
 import { type SimulationProvider } from '@aztec/simulator';
 import { type WorldStateSynchronizer } from '@aztec/world-state';
->>>>>>> e1d7d115
 
 import { type ProverConfig } from '../config.js';
 import { type VerificationKeys, getVerificationKeys } from '../mocks/verification_keys.js';
