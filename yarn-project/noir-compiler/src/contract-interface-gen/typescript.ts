import {
<<<<<<< HEAD
  ABIParameter,
  BasicValue,
  ContractArtifact,
  FunctionArtifact,
  IntegerValue,
  StructValue,
  TypedStructFieldValue,
=======
  type ABIParameter,
  type ContractArtifact,
  type FunctionArtifact,
>>>>>>> f16ec806
  getDefaultInitializer,
  isAztecAddressStruct,
  isEthAddressStruct,
  isFunctionSelectorStruct,
  isWrappedFieldStruct,
} from '@aztec/foundation/abi';

/**
 * Returns the corresponding typescript type for a given Noir type.
 * @param type - The input Noir type.
 * @returns An equivalent typescript type.
 */
function abiTypeToTypescript(type: ABIParameter['type']): string {
  switch (type.kind) {
    case 'field':
      return 'FieldLike';
    case 'boolean':
      return 'boolean';
    case 'integer':
      return '(bigint | number)';
    case 'string':
      return 'string';
    case 'array':
      return `${abiTypeToTypescript(type.type)}[]`;
    case 'struct':
      if (isEthAddressStruct(type)) {
        return 'EthAddressLike';
      }
      if (isAztecAddressStruct(type)) {
        return 'AztecAddressLike';
      }
      if (isFunctionSelectorStruct(type)) {
        return 'FunctionSelectorLike';
      }
      if (isWrappedFieldStruct(type)) {
        return 'WrappedFieldLike';
      }
      return `{ ${type.fields.map(f => `${f.name}: ${abiTypeToTypescript(f.type)}`).join(', ')} }`;
    default:
      throw new Error(`Unknown type ${type}`);
  }
}

/**
 * Generates the typescript code to represent a Noir parameter.
 * @param param - A Noir parameter with name and type.
 * @returns The corresponding ts code.
 */
function generateParameter(param: ABIParameter) {
  return `${param.name}: ${abiTypeToTypescript(param.type)}`;
}

/**
 * Generates the typescript code to represent a Noir function as a type.
 * @param param - A Noir function.
 * @returns The corresponding ts code.
 */
function generateMethod(entry: FunctionArtifact) {
  const args = entry.parameters.map(generateParameter).join(', ');
  return `
    /** ${entry.name}(${entry.parameters.map(p => `${p.name}: ${p.type.kind}`).join(', ')}) */
    ${entry.name}: ((${args}) => ContractFunctionInteraction) & Pick<ContractMethod, 'selector'>;`;
}

/**
 * Generates a deploy method for this contract.
 * @param input - Build artifact of the contract.
 * @returns A type-safe deploy method in ts.
 */
function generateDeploy(input: ContractArtifact) {
  const ctor = getDefaultInitializer(input);
  const args = (ctor?.parameters ?? []).map(generateParameter).join(', ');
  const contractName = `${input.name}Contract`;
  const artifactName = `${contractName}Artifact`;

  return `
  /**
   * Creates a tx to deploy a new instance of this contract.
   */
  public static deploy(wallet: Wallet, ${args}) {
    return new DeployMethod<${contractName}>(Point.ZERO, wallet, ${artifactName}, ${contractName}.at, Array.from(arguments).slice(1));
  }

  /**
   * Creates a tx to deploy a new instance of this contract using the specified public key to derive the address.
   */
  public static deployWithPublicKey(publicKey: PublicKey, wallet: Wallet, ${args}) {
    return new DeployMethod<${contractName}>(publicKey, wallet, ${artifactName}, ${contractName}.at, Array.from(arguments).slice(2));
  }

  /**
   * Creates a tx to deploy a new instance of this contract using the specified constructor method.
   */
  public static deployWithOpts<M extends keyof ${contractName}['methods']>(
    opts: { publicKey?: PublicKey; method?: M; wallet: Wallet },
    ...args: Parameters<${contractName}['methods'][M]>
  ) {
    return new DeployMethod<${contractName}>(
      opts.publicKey ?? Point.ZERO,
      opts.wallet,
      ${artifactName},
      ${contractName}.at,
      Array.from(arguments).slice(1),
      opts.method ?? 'constructor',
    );
  }
  `;
}

/**
 * Generates the constructor by supplying the ABI to the parent class so the user doesn't have to.
 * @param name - Name of the contract to derive the ABI name from.
 * @returns A constructor method.
 * @remarks The constructor is private because we want to force the user to use the create method.
 */
function generateConstructor(name: string) {
  return `
  private constructor(
    instance: ContractInstanceWithAddress,
    wallet: Wallet,
  ) {
    super(instance, ${name}ContractArtifact, wallet);
  }
  `;
}

/**
 * Generates the at method for this contract.
 * @param name - Name of the contract to derive the ABI name from.
 * @returns An at method.
 * @remarks We don't use constructor directly because of the async `wallet.getContractData` call.
 */
function generateAt(name: string) {
  return `
  /**
   * Creates a contract instance.
   * @param address - The deployed contract's address.
   * @param wallet - The wallet to use when interacting with the contract.
   * @returns A promise that resolves to a new Contract instance.
   */
  public static async at(
    address: AztecAddress,
    wallet: Wallet,
  ) {
    return Contract.at(address, ${name}Contract.artifact, wallet) as Promise<${name}Contract>;
  }`;
}

/**
 * Generates a static getter for the contract's artifact.
 * @param name - Name of the contract used to derive name of the artifact import.
 */
function generateArtifactGetter(name: string) {
  const artifactName = `${name}ContractArtifact`;
  return `
  /**
   * Returns this contract's artifact.
   */
  public static get artifact(): ContractArtifact {
    return ${artifactName};
  }
  `;
}

/**
 * Generates statements for importing the artifact from json and re-exporting it.
 * @param name - Name of the contract.
 * @param artifactImportPath - Path to load the ABI from.
 * @returns Code.
 */
function generateAbiStatement(name: string, artifactImportPath: string) {
  const stmts = [
    `import ${name}ContractArtifactJson from '${artifactImportPath}' assert { type: 'json' };`,
    `export const ${name}ContractArtifact = loadContractArtifact(${name}ContractArtifactJson as NoirCompiledContract);`,
  ];
  return stmts.join('\n');
}

/**
 * Generates a getter for the contract's storage layout.
 * @param input - The contract artifact.
 */
function generateStorageLayoutGetter(input: ContractArtifact) {
  const storage = input.outputs.globals.storage ? (input.outputs.globals.storage[0] as StructValue) : { fields: [] };
  const storageFields = storage.fields as TypedStructFieldValue<StructValue>[];
  const storageFieldsUnionType = storageFields.map(f => `'${f.name}'`).join(' | ');
  const layout = storageFields
    .map(
      ({
        name,
        value: {
          fields: [slot, typ],
        },
      }) =>
        `${name}: {
          slot: new Fr(${(slot.value as IntegerValue).value}n),
          typ: "${(typ.value as BasicValue<'string', string>).value}",
        }
      `,
    )
    .join(',\n');
  return storageFields.length > 0
    ? `
    public static get storage(): ContractStorageLayout<${storageFieldsUnionType}> {
      return {
        ${layout}
      } as ContractStorageLayout<${storageFieldsUnionType}>;
    }
    `
    : '';
}

/**
 * Generates a getter for the contract notes
 * @param input - The contract artifact.
 */
function generateNotesGetter(input: ContractArtifact) {
  const notes = input.outputs.globals.notes ? (input.outputs.globals.notes as StructValue[]) : [];
  const notesUnionType = notes.map(n => `'${(n.fields[1].value as BasicValue<'string', string>).value}'`).join(' | ');

  const noteMetadata = notes
    .map(
      ({ fields: [id, typ] }) =>
        `${(typ.value as BasicValue<'string', string>).value}: {
        id: new Fr(${(id.value as IntegerValue).value}n),
      }
    `,
    )
    .join(',\n');
  return notes.length > 0
    ? `
  public static get notes(): ContractNotes<${notesUnionType}> {
    const notes = this.artifact.outputs.globals.notes ? (this.artifact.outputs.globals.notes as any) : [];
    return {
      ${noteMetadata}
    } as ContractNotes<${notesUnionType}>;
  }
  `
    : '';
}

/**
 * Generates the typescript code to represent a contract.
 * @param input - The compiled Noir artifact.
 * @param artifactImportPath - Optional path to import the artifact (if not set, will be required in the constructor).
 * @returns The corresponding ts code.
 */
export function generateTypescriptContractInterface(input: ContractArtifact, artifactImportPath?: string) {
  const methods = input.functions.filter(f => !f.isInternal).map(generateMethod);
  const deploy = artifactImportPath && generateDeploy(input);
  const ctor = artifactImportPath && generateConstructor(input.name);
  const at = artifactImportPath && generateAt(input.name);
  const artifactStatement = artifactImportPath && generateAbiStatement(input.name, artifactImportPath);
  const artifactGetter = artifactImportPath && generateArtifactGetter(input.name);
  const storageLayoutGetter = artifactImportPath && generateStorageLayoutGetter(input);
  const notesGetter = artifactImportPath && generateNotesGetter(input);

  return `
/* Autogenerated file, do not edit! */

/* eslint-disable */
import {
  AztecAddress,
  AztecAddressLike,
  CompleteAddress,
  Contract,
  ContractArtifact,
  ContractBase,
  ContractFunctionInteraction,
  ContractInstanceWithAddress,
  ContractMethod,
  ContractStorageLayout,
  ContractNotes,
  DeployMethod,
  EthAddress,
  EthAddressLike,
  FieldLike,
  Fr,
  FunctionSelectorLike,
  loadContractArtifact,
  NoirCompiledContract,
  Point,
  PublicKey,
  Wallet,
  WrappedFieldLike,
} from '@aztec/aztec.js';
${artifactStatement}

/**
 * Type-safe interface for contract ${input.name};
 */
export class ${input.name}Contract extends ContractBase {
  ${ctor}

  ${at}

  ${deploy}

  ${artifactGetter}

  ${storageLayoutGetter}

  ${notesGetter}

  /** Type-safe wrappers for the public methods exposed by the contract. */
  public methods!: {
    ${methods.join('\n')}
  };
}
`;
}<|MERGE_RESOLUTION|>--- conflicted
+++ resolved
@@ -1,17 +1,11 @@
 import {
-<<<<<<< HEAD
-  ABIParameter,
-  BasicValue,
-  ContractArtifact,
-  FunctionArtifact,
-  IntegerValue,
-  StructValue,
-  TypedStructFieldValue,
-=======
   type ABIParameter,
+  type BasicValue,
   type ContractArtifact,
   type FunctionArtifact,
->>>>>>> f16ec806
+  type IntegerValue,
+  type StructValue,
+  type TypedStructFieldValue,
   getDefaultInitializer,
   isAztecAddressStruct,
   isEthAddressStruct,
