--- conflicted
+++ resolved
@@ -72,8 +72,7 @@
         EthAddress.ZERO,
       );
 
-<<<<<<< HEAD
-      expect(result).toEqual([9n]);
+      expect(result).toEqual(9n);
 
       const result2 = await acirSimulator.runUnconstrained(
         execRequest,
@@ -81,14 +80,10 @@
         abi,
         AztecAddress.random(),
         EthAddress.ZERO,
-        constantHistoricBlockData,
       );
 
-      expect(result2).toEqual([9n]);
+      expect(result2).toEqual(9n);
 
-=======
-      expect(result).toEqual(9n);
->>>>>>> 91f9047d
     }, 30_000);
   });
 });