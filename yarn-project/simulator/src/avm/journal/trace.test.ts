import { Fr } from '@aztec/foundation/fields';

import { WorldStateAccessTrace } from './trace.js';
import { TracedNullifierCheck } from './trace_types.js';

describe('world state access trace', () => {
  let trace: WorldStateAccessTrace;

  beforeEach(() => {
    trace = new WorldStateAccessTrace();
  });

  describe('Basic tracing', () => {
    it('Should trace note hash checks', () => {
      const contractAddress = new Fr(1);
      const noteHash = new Fr(2);
      const exists = true;
      const leafIndex = new Fr(42);

      trace.traceNoteHashCheck(contractAddress, noteHash, exists, leafIndex);

      expect(trace.noteHashChecks).toEqual([
        {
          callPointer: expect.any(Fr),
          storageAddress: contractAddress,
          noteHash: noteHash,
          exists: exists,
          counter: Fr.ZERO, // 0th access
          endLifetime: expect.any(Fr),
          leafIndex: leafIndex,
        },
      ]);
      expect(trace.getAccessCounter()).toBe(1);
    });
    it('Should trace note hashes', () => {
      const contractAddress = new Fr(1);
      const utxo = new Fr(2);
      trace.traceNewNoteHash(contractAddress, utxo);
      expect(trace.newNoteHashes).toEqual([utxo]);
      expect(trace.getAccessCounter()).toEqual(1);
    });
    it('Should trace nullifier checks', () => {
      const contractAddress = new Fr(1);
      const utxo = new Fr(2);
      const exists = true;
      const isPending = false;
      const leafIndex = new Fr(42);
      trace.traceNullifierCheck(contractAddress, utxo, exists, isPending, leafIndex);
      const expectedCheck: TracedNullifierCheck = {
        callPointer: Fr.ZERO,
        storageAddress: contractAddress,
        nullifier: utxo,
        exists: exists,
        counter: Fr.ZERO, // 0th access
        endLifetime: Fr.ZERO,
        isPending: isPending,
        leafIndex: leafIndex,
      };
      expect(trace.nullifierChecks).toEqual([expectedCheck]);
      expect(trace.getAccessCounter()).toEqual(1);
    });
    it('Should trace nullifiers', () => {
      const contractAddress = new Fr(1);
      const utxo = new Fr(2);
      trace.traceNewNullifier(contractAddress, utxo);
      expect(trace.newNullifiers).toEqual([utxo]);
      expect(trace.getAccessCounter()).toEqual(1);
    });
  });

  it('Access counter should properly count accesses', () => {
    const contractAddress = new Fr(1);
    const slot = new Fr(2);
    const value = new Fr(1);
    const nullifier = new Fr(20);
    const nullifierExists = false;
    const nullifierIsPending = false;
    const nullifierLeafIndex = Fr.ZERO;
    const noteHash = new Fr(10);
    const noteHashLeafIndex = new Fr(88);
    const noteHashExists = false;

    let counter = 0;
    trace.tracePublicStorageWrite(contractAddress, slot, value);
    counter++;
    trace.tracePublicStorageRead(contractAddress, slot, value);
    counter++;
    trace.traceNoteHashCheck(contractAddress, noteHash, noteHashExists, noteHashLeafIndex);
    counter++;
    trace.traceNewNoteHash(contractAddress, noteHash);
    counter++;
    trace.traceNullifierCheck(contractAddress, nullifier, nullifierExists, nullifierIsPending, nullifierLeafIndex);
    counter++;
    trace.traceNewNullifier(contractAddress, nullifier);
    counter++;
    trace.tracePublicStorageWrite(contractAddress, slot, value);
    counter++;
    trace.tracePublicStorageRead(contractAddress, slot, value);
    counter++;
    trace.traceNewNoteHash(contractAddress, noteHash);
    counter++;
    trace.traceNullifierCheck(contractAddress, nullifier, nullifierExists, nullifierIsPending, nullifierLeafIndex);
    counter++;
    trace.traceNewNullifier(contractAddress, nullifier);
    counter++;
    expect(trace.getAccessCounter()).toEqual(counter);
  });

  it('Should merge two traces together', () => {
    const contractAddress = new Fr(1);
    const slot = new Fr(2);
    const value = new Fr(1);
    const valueT1 = new Fr(2);

    const noteHash = new Fr(10);
    const noteHashExists = false;
    const noteHashLeafIndex = new Fr(88);
    const noteHashT1 = new Fr(11);
    const noteHashExistsT1 = true;
    const noteHashLeafIndexT1 = new Fr(7);

    const nullifierExists = false;
    const nullifierIsPending = false;
    const nullifierLeafIndex = Fr.ZERO;
    const nullifier = new Fr(10);
    const nullifierT1 = new Fr(20);
    const nullifierExistsT1 = true;
    const nullifierIsPendingT1 = false;
    const nullifierLeafIndexT1 = new Fr(42);

<<<<<<< HEAD
    const expectedNullifierCheck = {
      nullifier: commitment,
      exists: nullifierExists,
      isPending: nullifierIsPending,
      leafIndex: nullifierLeafIndex,
    };
    const expectedNullifierCheckT1 = {
      nullifier: commitmentT1,
      exists: nullifierExistsT1,
      isPending: nullifierIsPendingT1,
      leafIndex: nullifierLeafIndexT1,
    };

    trace.tracePublicStorageWrite(contractAddress, slot, [value]);
=======
    trace.tracePublicStorageWrite(contractAddress, slot, value);
>>>>>>> 15df3c08
    trace.tracePublicStorageRead(contractAddress, slot, value);
    trace.traceNoteHashCheck(contractAddress, noteHash, noteHashExists, noteHashLeafIndex);
    trace.traceNewNoteHash(contractAddress, noteHash);
    trace.traceNullifierCheck(contractAddress, nullifier, nullifierExists, nullifierIsPending, nullifierLeafIndex);
    trace.traceNewNullifier(contractAddress, nullifier);

    const childTrace = new WorldStateAccessTrace(trace);
    childTrace.tracePublicStorageWrite(contractAddress, slot, [valueT1]);
    childTrace.tracePublicStorageRead(contractAddress, slot, valueT1);
    childTrace.traceNoteHashCheck(contractAddress, noteHashT1, noteHashExistsT1, noteHashLeafIndexT1);
    childTrace.traceNewNoteHash(contractAddress, nullifierT1);
    childTrace.traceNullifierCheck(
      contractAddress,
      nullifierT1,
      nullifierExistsT1,
      nullifierIsPendingT1,
      nullifierLeafIndexT1,
    );
    childTrace.traceNewNullifier(contractAddress, nullifierT1);

    const childCounterBeforeMerge = childTrace.getAccessCounter();
    trace.acceptAndMerge(childTrace);
    expect(trace.getAccessCounter()).toEqual(childCounterBeforeMerge);

    const slotReads = trace.publicStorageReads?.get(contractAddress.toBigInt())?.get(slot.toBigInt());
    const slotWrites = trace.publicStorageWrites?.get(contractAddress.toBigInt())?.get(slot.toBigInt());
    expect(slotReads).toEqual([value, valueT1]);
    expect(slotWrites).toEqual([value, valueT1]);
    expect(trace.newNoteHashes).toEqual([nullifier, nullifierT1]);
    expect(trace.newNullifiers).toEqual([nullifier, nullifierT1]);
    expect(trace.nullifierChecks).toEqual([
      expect.objectContaining({
        nullifier: nullifier,
        exists: nullifierExists,
        isPending: nullifierIsPending,
        leafIndex: nullifierLeafIndex,
      }),
      expect.objectContaining({
        nullifier: nullifierT1,
        exists: nullifierExistsT1,
        isPending: nullifierIsPendingT1,
        leafIndex: nullifierLeafIndexT1,
      }),
    ]);
    expect(trace.noteHashChecks).toEqual([
      expect.objectContaining({ noteHash: noteHash, exists: noteHashExists, leafIndex: noteHashLeafIndex }),
      expect.objectContaining({ noteHash: noteHashT1, exists: noteHashExistsT1, leafIndex: noteHashLeafIndexT1 }),
    ]);
  });
});<|MERGE_RESOLUTION|>--- conflicted
+++ resolved
@@ -81,7 +81,7 @@
     const noteHashExists = false;
 
     let counter = 0;
-    trace.tracePublicStorageWrite(contractAddress, slot, value);
+    trace.tracePublicStorageWrite(contractAddress, slot, [value]);
     counter++;
     trace.tracePublicStorageRead(contractAddress, slot, value);
     counter++;
@@ -93,7 +93,7 @@
     counter++;
     trace.traceNewNullifier(contractAddress, nullifier);
     counter++;
-    trace.tracePublicStorageWrite(contractAddress, slot, value);
+    trace.tracePublicStorageWrite(contractAddress, slot, [ value ]);
     counter++;
     trace.tracePublicStorageRead(contractAddress, slot, value);
     counter++;
@@ -128,24 +128,7 @@
     const nullifierIsPendingT1 = false;
     const nullifierLeafIndexT1 = new Fr(42);
 
-<<<<<<< HEAD
-    const expectedNullifierCheck = {
-      nullifier: commitment,
-      exists: nullifierExists,
-      isPending: nullifierIsPending,
-      leafIndex: nullifierLeafIndex,
-    };
-    const expectedNullifierCheckT1 = {
-      nullifier: commitmentT1,
-      exists: nullifierExistsT1,
-      isPending: nullifierIsPendingT1,
-      leafIndex: nullifierLeafIndexT1,
-    };
-
     trace.tracePublicStorageWrite(contractAddress, slot, [value]);
-=======
-    trace.tracePublicStorageWrite(contractAddress, slot, value);
->>>>>>> 15df3c08
     trace.tracePublicStorageRead(contractAddress, slot, value);
     trace.traceNoteHashCheck(contractAddress, noteHash, noteHashExists, noteHashLeafIndex);
     trace.traceNewNoteHash(contractAddress, noteHash);
