import { ContractPublicData, L2Block, NoirLogs, INITIAL_L2_BLOCK_NUM, ContractData, L1ToL2Message } from '@aztec/types';
import { Fr, NUMBER_OF_L1_L2_MESSAGES_PER_ROLLUP } from '@aztec/circuits.js';
import { AztecAddress } from '@aztec/foundation/aztec-address';
import { L1ToL2MessageStore, PendingL1ToL2MessageStore } from './l1_to_l2_message_store.js';

/**
 * Interface describing a data store to be used by the archiver to store all its relevant data
 * (blocks, unverified data, aztec contract public data).
 */
export interface ArchiverDataStore {
  /**
   * Append new blocks to the store's list.
   * @param blocks - The L2 blocks to be added to the store.
   * @returns True if the operation is successful.
   */
  addL2Blocks(blocks: L2Block[]): Promise<boolean>;

  /**
   * Gets the `take` amount of L2 blocks starting from `from`.
   * @param from - Number of the first block to return (inclusive).
   * @param take - The number of blocks to return.
   * @returns The requested L2 blocks.
   */
  getL2Blocks(from: number, take: number): Promise<L2Block[]>;

  /**
<<<<<<< HEAD
=======
   * Append new Unverified data to the store's list.
   * @param data - The Unverified Data to be added to the store.
   * @returns True if the operation is successful.
   */
  addUnverifiedData(data: NoirLogs[]): Promise<boolean>;

  /**
>>>>>>> 9878585f
   * Append new encrypted event logs data to the store's list.
   * @param data - The Unverified Data to be added to the store.
   * @returns True if the operation is successful.
   */
  addEncryptedLogs(data: NoirLogs[]): Promise<boolean>;

  /**
   * Append new pending L1 to L2 messages to the store.
   * @param messages - The L1 to L2 messages to be added to the store.
   * @returns True if the operation is successful.
   */
  addPendingL1ToL2Messages(messages: L1ToL2Message[]): Promise<boolean>;

  /**
   * Remove pending L1 to L2 messages from the store (if they were cancelled).
   * @param messageKeys - The message keys to be removed from the store.
   * @returns True if the operation is successful.
   */
  cancelPendingL1ToL2Messages(messageKeys: Fr[]): Promise<boolean>;

  /**
   * Messages that have been published in an L2 block are confirmed.
   * Add them to the confirmed store, also remove them from the pending store.
   * @param messageKeys - The message keys to be removed from the store.
   * @returns True if the operation is successful.
   */
  confirmL1ToL2Messages(messageKeys: Fr[]): Promise<boolean>;

  /**
   * Gets the `take` amount of pending L1 to L2 messages, sorted by fee
   * @param take - The number of messages to return (by default NUMBER_OF_L1_L2_MESSAGES_PER_ROLLUP).
   * @returns The requested L1 to L2 message keys.
   */
  getPendingL1ToL2MessageKeys(take: number): Promise<Fr[]>;

  /**
   * Gets the confirmed L1 to L2 message corresponding to the given message key.
   * @param messageKey - The message key to look up.
   * @returns The requested L1 to L2 message or throws if not found.
   */
  getConfirmedL1ToL2Message(messageKey: Fr): Promise<L1ToL2Message>;

  /**
   * Gets the `take` amount of unverified data starting from `from`.
   * @param from - Number of the L2 block to which corresponds the first `encryptedLogs` to be returned.
   * @param take - The number of encrypted logs to return.
   * @returns The requested encrypted logs.
   */
<<<<<<< HEAD
  getEncryptedLogs(from: number, take: number): Promise<EventLogs[]>;
=======
  getUnverifiedData(from: number, take: number): Promise<NoirLogs[]>;

  /**
   * Gets the `take` amount of unverified data starting from `from`.
   * @param from - Number of the L2 block to which corresponds the first `unverifiedData` to be returned.
   * @param take - The number of `unverifiedData` to return.
   * @returns The requested `unverifiedData`.
   */
  getEncryptedLogs(from: number, take: number): Promise<NoirLogs[]>;
>>>>>>> 9878585f

  /**
   * Store new Contract Public Data from an L2 block to the store's list.
   * @param data - List of contracts' data to be added.
   * @param blockNum - Number of the L2 block the contract data was deployed in.
   * @returns True if the operation is successful.
   */
  addL2ContractPublicData(data: ContractPublicData[], blockNum: number): Promise<boolean>;

  /**
   * Lookup the L2 contract data for a contract address.
   * @param contractAddress - The contract data address.
   * @returns The contract's public data.
   */
  getL2ContractPublicData(contractAddress: AztecAddress): Promise<ContractPublicData | undefined>;

  /**
   * Lookup all contract data in an L2 block.
   * @param blockNum - The block number to get all contract data from.
   * @returns All contract public data in the block (if found).
   */
  getL2ContractPublicDataInBlock(blockNum: number): Promise<ContractPublicData[]>;

  /**
   * Get basic info for an L2 contract.
   * Contains contract address & the ethereum portal address.
   * @param contractAddress - The contract data address.
   * @returns ContractData with the portal address (if we didn't throw an error).
   */
  getL2ContractInfo(contractAddress: AztecAddress): Promise<ContractData | undefined>;

  /**
   * Get basic info for an all L2 contracts deployed in a block.
   * Contains contract address & the ethereum portal address.
   * @param l2BlockNum - Number of the L2 block where contracts were deployed.
   * @returns ContractData with the portal address (if we didn't throw an error).
   */
  getL2ContractInfoInBlock(l2BlockNum: number): Promise<ContractData[] | undefined>;

  /**
   * Gets the number of the latest L2 block processed.
   * @returns The number of the latest L2 block processed.
   */
  getBlockHeight(): Promise<number>;

  /**
   * Gets the length of L2 blocks in store.
   * @returns The length of L2 Blocks stored.
   */
  getBlocksLength(): number;

  /**
   * Gets the L2 block number associated with the latest encrypted event logs.
   * @returns The L2 block number associated with the latest encrypted event logs.
   */
  getLatestEncryptedLogsBlockNum(): Promise<number>;
}

/**
 * Simple, in-memory implementation of an archiver data store.
 */
export class MemoryArchiverStore implements ArchiverDataStore {
  /**
   * An array containing all the L2 blocks that have been fetched so far.
   */
  private l2Blocks: L2Block[] = [];

  /**
<<<<<<< HEAD
=======
   * An array containing all the `unverifiedData` that have been fetched so far.
   * Note: Index in the "outer" array equals to (corresponding L2 block's number - INITIAL_L2_BLOCK_NUM).
   */
  // TODO: remove once event logs are stored & retrieved from L2 blocks.
  private unverifiedData: NoirLogs[] = [];

  /**
>>>>>>> 9878585f
   * An array containing all the encrypted event logs that have been fetched so far.
   * Note: Index in the "outer" array equals to (corresponding L2 block's number - INITIAL_L2_BLOCK_NUM).
   */
  private encryptedLogs: NoirLogs[] = [];

  /**
   * A sparse array containing all the contract data that have been fetched so far.
   */
  private contractPublicData: (ContractPublicData[] | undefined)[] = [];

  /**
   * Contains all the confirmed L1 to L2 messages (i.e. messages that were consumed in an L2 block)
   * It is a map of entryKey to the corresponding L1 to L2 message and the number of times it has appeared
   */
  private confirmedL1ToL2Messages: L1ToL2MessageStore = new L1ToL2MessageStore();

  /**
   * Contains all the pending L1 to L2 messages (accounts for duplication of messages)
   */
  private pendingL1ToL2Messages: PendingL1ToL2MessageStore = new PendingL1ToL2MessageStore();

  constructor() {}

  /**
   * Append new blocks to the store's list.
   * @param blocks - The L2 blocks to be added to the store.
   * @returns True if the operation is successful (always in this implementation).
   */
  public addL2Blocks(blocks: L2Block[]): Promise<boolean> {
    this.l2Blocks.push(...blocks);
    return Promise.resolve(true);
  }

  /**
<<<<<<< HEAD
=======
   * Append new Unverified data to the store's list.
   * @param data - The Unverified Data to be added to the store.
   * @returns True if the operation is successful (always in this implementation).
   */
  // TODO: remove once event logs are stored & retrieved from L2 blocks.
  public addUnverifiedData(data: NoirLogs[]): Promise<boolean> {
    this.unverifiedData.push(...data);
    return Promise.resolve(true);
  }

  /**
>>>>>>> 9878585f
   * Append new encrypted event logs data to the store's list.
   * @param data - The Unverified Data to be added to the store.
   * @returns True if the operation is successful (always in this implementation).
   */
  public addEncryptedLogs(data: NoirLogs[]): Promise<boolean> {
    this.encryptedLogs.push(...data);
    return Promise.resolve(true);
  }

  /**
   * Append new pending L1 to L2 messages to the store.
   * @param messages - The L1 to L2 messages to be added to the store.
   * @returns True if the operation is successful (always in this implementation).
   */
  public addPendingL1ToL2Messages(messages: L1ToL2Message[]): Promise<boolean> {
    for (const msg of messages) {
      this.pendingL1ToL2Messages.addMessage(msg.entryKey!, msg);
    }
    return Promise.resolve(true);
  }

  /**
   * Remove pending L1 to L2 messages from the store (if they were cancelled).
   * @param messageKeys - The message keys to be removed from the store.
   * @returns True if the operation is successful (always in this implementation).
   */
  public cancelPendingL1ToL2Messages(messageKeys: Fr[]): Promise<boolean> {
    messageKeys.forEach(messageKey => {
      this.pendingL1ToL2Messages.removeMessage(messageKey);
    });
    return Promise.resolve(true);
  }
  /**
   * Messages that have been published in an L2 block are confirmed.
   * Add them to the confirmed store, also remove them from the pending store.
   * @param messageKeys - The message keys to be removed from the store.
   * @returns True if the operation is successful (always in this implementation).
   */
  public confirmL1ToL2Messages(messageKeys: Fr[]): Promise<boolean> {
    messageKeys.forEach(messageKey => {
      this.confirmedL1ToL2Messages.addMessage(messageKey, this.pendingL1ToL2Messages.getMessage(messageKey)!);
      this.pendingL1ToL2Messages.removeMessage(messageKey);
    });
    return Promise.resolve(true);
  }

  /**
   * Store new Contract Public Data from an L2 block to the store's list.
   * @param data - List of contracts' data to be added.
   * @param blockNum - Number of the L2 block the contract data was deployed in.
   * @returns True if the operation is successful (always in this implementation).
   */
  public addL2ContractPublicData(data: ContractPublicData[], blockNum: number): Promise<boolean> {
    this.contractPublicData[blockNum] = data;
    return Promise.resolve(true);
  }

  /**
   * Gets the `take` amount of L2 blocks starting from `from`.
   * @param from - Number of the first block to return (inclusive).
   * @param take - The number of blocks to return.
   * @returns The requested L2 blocks.
   */
  public getL2Blocks(from: number, take: number): Promise<L2Block[]> {
    if (from < INITIAL_L2_BLOCK_NUM) {
      throw new Error(`Invalid block range ${from}`);
    }
    if (from > this.l2Blocks.length) {
      return Promise.resolve([]);
    }
    const startIndex = from - INITIAL_L2_BLOCK_NUM;
    const endIndex = from + take;
    return Promise.resolve(this.l2Blocks.slice(startIndex, endIndex));
  }

  /**
   * Gets the `take` amount of pending L1 to L2 messages, sorted by fee
   * @param take - The number of messages to return (by default NUMBER_OF_L1_L2_MESSAGES_PER_ROLLUP).
   * @returns The requested L1 to L2 message keys.
   */
  public getPendingL1ToL2MessageKeys(take: number = NUMBER_OF_L1_L2_MESSAGES_PER_ROLLUP): Promise<Fr[]> {
    return Promise.resolve(this.pendingL1ToL2Messages.getMessageKeys(take));
  }

  /**
   * Gets the confirmed L1 to L2 message corresponding to the given message key.
   * @param messageKey - The message key to look up.
   * @returns The requested L1 to L2 message or throws if not found.
   */
  public getConfirmedL1ToL2Message(messageKey: Fr): Promise<L1ToL2Message> {
    const message = this.confirmedL1ToL2Messages.getMessage(messageKey);
    if (!message) {
      throw new Error(`Message with key ${messageKey.toString()} not found`);
    }
    return Promise.resolve(message);
  }

  /**
   * Gets the `take` amount of unverified data starting from `from`.
   * @param from - Number of the L2 block to which corresponds the first encrypted logs to be returned.
   * @param take - The number of encrypted logs to return.
   * @returns The requested encrypted logs.
   */
<<<<<<< HEAD
  public getEncryptedLogs(from: number, take: number): Promise<EventLogs[]> {
=======
  // TODO: remove once event logs are stored & retrieved from L2 blocks.
  public getUnverifiedData(from: number, take: number): Promise<NoirLogs[]> {
    if (from < INITIAL_L2_BLOCK_NUM) {
      throw new Error(`Invalid block range ${from}`);
    }
    if (from > this.unverifiedData.length) {
      return Promise.resolve([]);
    }
    const startIndex = from - INITIAL_L2_BLOCK_NUM;
    const endIndex = from + take;
    return Promise.resolve(this.unverifiedData.slice(startIndex, endIndex));
  }

  /**
   * Gets the `take` amount of unverified data starting from `from`.
   * @param from - Number of the L2 block to which corresponds the first `unverifiedData` to be returned.
   * @param take - The number of `unverifiedData` to return.
   * @returns The requested `unverifiedData`.
   */
  public getEncryptedLogs(from: number, take: number): Promise<NoirLogs[]> {
>>>>>>> 9878585f
    if (from < INITIAL_L2_BLOCK_NUM) {
      throw new Error(`Invalid block range ${from}`);
    }
    if (from > this.encryptedLogs.length) {
      return Promise.resolve([]);
    }
    const startIndex = from - INITIAL_L2_BLOCK_NUM;
    const endIndex = from + take;
    return Promise.resolve(this.encryptedLogs.slice(startIndex, endIndex));
  }

  /**
   * Lookup the L2 contract data for a contract address.
   * @param contractAddress - The contract data address.
   * @returns The contract's public data.
   */
  public getL2ContractPublicData(contractAddress: AztecAddress): Promise<ContractPublicData | undefined> {
    let result;
    for (let i = INITIAL_L2_BLOCK_NUM; i < this.contractPublicData.length; i++) {
      const contracts = this.contractPublicData[i];
      const contract = contracts?.find(c => c.contractData.contractAddress.equals(contractAddress));
      if (contract) {
        result = contract;
        break;
      }
    }
    return Promise.resolve(result);
  }

  /**
   * Lookup all contract data in an L2 block.
   * @param blockNum - The block number to get all contract data from.
   * @returns All contract public data in the block (if found).
   */
  public getL2ContractPublicDataInBlock(blockNum: number): Promise<ContractPublicData[]> {
    if (blockNum > this.l2Blocks.length) {
      return Promise.resolve([]);
    }
    return Promise.resolve(this.contractPublicData[blockNum] || []);
  }

  /**
   * Get basic info for an L2 contract.
   * Contains contract address & the ethereum portal address.
   * @param contractAddress - The contract data address.
   * @returns ContractData with the portal address (if we didn't throw an error).
   */
  public getL2ContractInfo(contractAddress: AztecAddress): Promise<ContractData | undefined> {
    for (const block of this.l2Blocks) {
      for (const contractData of block.newContractData) {
        if (contractData.contractAddress.equals(contractAddress)) {
          return Promise.resolve(contractData);
        }
      }
    }
    return Promise.resolve(undefined);
  }

  /**
   * Get basic info for an all L2 contracts deployed in a block.
   * Contains contract address & the ethereum portal address.
   * @param l2BlockNum - Number of the L2 block where contracts were deployed.
   * @returns ContractData with the portal address (if we didn't throw an error).
   */
  public getL2ContractInfoInBlock(l2BlockNum: number): Promise<ContractData[] | undefined> {
    if (l2BlockNum > this.l2Blocks.length) {
      return Promise.resolve([]);
    }
    const block = this.l2Blocks[l2BlockNum];
    return Promise.resolve(block.newContractData);
  }

  /**
   * Gets the number of the latest L2 block processed.
   * @returns The number of the latest L2 block processed.
   */
  public getBlockHeight(): Promise<number> {
    if (this.l2Blocks.length === 0) return Promise.resolve(INITIAL_L2_BLOCK_NUM - 1);
    return Promise.resolve(this.l2Blocks[this.l2Blocks.length - 1].number);
  }

  /**
   * Gets the L2 block number associated with the latest encrypted event logs.
   * @returns The L2 block number associated with the latest encrypted event logs.
   */
  public getLatestEncryptedLogsBlockNum(): Promise<number> {
    if (this.encryptedLogs.length === 0) return Promise.resolve(INITIAL_L2_BLOCK_NUM - 1);
    return Promise.resolve(this.encryptedLogs.length + INITIAL_L2_BLOCK_NUM - 1);
  }

  /**
   * Gets the length of L2 blocks in store.
   * @returns The length of L2 Blocks array.
   */
  public getBlocksLength(): number {
    return this.l2Blocks.length;
  }
}<|MERGE_RESOLUTION|>--- conflicted
+++ resolved
@@ -24,16 +24,6 @@
   getL2Blocks(from: number, take: number): Promise<L2Block[]>;
 
   /**
-<<<<<<< HEAD
-=======
-   * Append new Unverified data to the store's list.
-   * @param data - The Unverified Data to be added to the store.
-   * @returns True if the operation is successful.
-   */
-  addUnverifiedData(data: NoirLogs[]): Promise<boolean>;
-
-  /**
->>>>>>> 9878585f
    * Append new encrypted event logs data to the store's list.
    * @param data - The Unverified Data to be added to the store.
    * @returns True if the operation is successful.
@@ -82,19 +72,7 @@
    * @param take - The number of encrypted logs to return.
    * @returns The requested encrypted logs.
    */
-<<<<<<< HEAD
-  getEncryptedLogs(from: number, take: number): Promise<EventLogs[]>;
-=======
-  getUnverifiedData(from: number, take: number): Promise<NoirLogs[]>;
-
-  /**
-   * Gets the `take` amount of unverified data starting from `from`.
-   * @param from - Number of the L2 block to which corresponds the first `unverifiedData` to be returned.
-   * @param take - The number of `unverifiedData` to return.
-   * @returns The requested `unverifiedData`.
-   */
   getEncryptedLogs(from: number, take: number): Promise<NoirLogs[]>;
->>>>>>> 9878585f
 
   /**
    * Store new Contract Public Data from an L2 block to the store's list.
@@ -163,16 +141,6 @@
   private l2Blocks: L2Block[] = [];
 
   /**
-<<<<<<< HEAD
-=======
-   * An array containing all the `unverifiedData` that have been fetched so far.
-   * Note: Index in the "outer" array equals to (corresponding L2 block's number - INITIAL_L2_BLOCK_NUM).
-   */
-  // TODO: remove once event logs are stored & retrieved from L2 blocks.
-  private unverifiedData: NoirLogs[] = [];
-
-  /**
->>>>>>> 9878585f
    * An array containing all the encrypted event logs that have been fetched so far.
    * Note: Index in the "outer" array equals to (corresponding L2 block's number - INITIAL_L2_BLOCK_NUM).
    */
@@ -207,20 +175,6 @@
   }
 
   /**
-<<<<<<< HEAD
-=======
-   * Append new Unverified data to the store's list.
-   * @param data - The Unverified Data to be added to the store.
-   * @returns True if the operation is successful (always in this implementation).
-   */
-  // TODO: remove once event logs are stored & retrieved from L2 blocks.
-  public addUnverifiedData(data: NoirLogs[]): Promise<boolean> {
-    this.unverifiedData.push(...data);
-    return Promise.resolve(true);
-  }
-
-  /**
->>>>>>> 9878585f
    * Append new encrypted event logs data to the store's list.
    * @param data - The Unverified Data to be added to the store.
    * @returns True if the operation is successful (always in this implementation).
@@ -324,30 +278,7 @@
    * @param take - The number of encrypted logs to return.
    * @returns The requested encrypted logs.
    */
-<<<<<<< HEAD
-  public getEncryptedLogs(from: number, take: number): Promise<EventLogs[]> {
-=======
-  // TODO: remove once event logs are stored & retrieved from L2 blocks.
-  public getUnverifiedData(from: number, take: number): Promise<NoirLogs[]> {
-    if (from < INITIAL_L2_BLOCK_NUM) {
-      throw new Error(`Invalid block range ${from}`);
-    }
-    if (from > this.unverifiedData.length) {
-      return Promise.resolve([]);
-    }
-    const startIndex = from - INITIAL_L2_BLOCK_NUM;
-    const endIndex = from + take;
-    return Promise.resolve(this.unverifiedData.slice(startIndex, endIndex));
-  }
-
-  /**
-   * Gets the `take` amount of unverified data starting from `from`.
-   * @param from - Number of the L2 block to which corresponds the first `unverifiedData` to be returned.
-   * @param take - The number of `unverifiedData` to return.
-   * @returns The requested `unverifiedData`.
-   */
   public getEncryptedLogs(from: number, take: number): Promise<NoirLogs[]> {
->>>>>>> 9878585f
     if (from < INITIAL_L2_BLOCK_NUM) {
       throw new Error(`Invalid block range ${from}`);
     }
