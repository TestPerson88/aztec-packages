{
<<<<<<< HEAD
  "name": "@aztec/azti",
=======
  "name": "@aztec/cli",
>>>>>>> 5acd41b2
  "version": "0.1.0",
  "type": "module",
  "exports": "./dest/index.js",
  "typedoc": {
    "entryPoint": "./src/index.ts",
    "displayName": "Aztec CLI",
    "tsconfig": "./tsconfig.json"
  },
  "bin": {
    "aztec_cli": "index.js"
  },
  "scripts": {
    "prepare": "node ../yarn-project-base/scripts/update_build_manifest.mjs package.json",
    "prepare:check": "node ../yarn-project-base/scripts/update_build_manifest.mjs package.json --check",
    "build": "yarn clean && tsc -b",
    "build:dev": "tsc -b --watch",
    "clean": "rm -rf ./dest .tsbuildinfo",
    "formatting": "run -T prettier --check ./src && run -T eslint ./src",
    "formatting:fix": "run -T prettier -w ./src",
    "test": "NODE_NO_WARNINGS=1 node --experimental-vm-modules $(yarn bin jest) --passWithNoTests",
    "start": "node ./dest/index.js"
  },
  "inherits": [
    "../package.common.json"
  ],
  "jest": {
    "preset": "ts-jest/presets/default-esm",
    "moduleNameMapper": {
      "^(\\.{1,2}/.*)\\.js$": "$1"
    },
    "testRegex": "./src/.*\\.test\\.ts$",
    "rootDir": "./src"
  },
  "dependencies": {
    "@aztec/aztec.js": "workspace:^",
    "@aztec/ethereum": "workspace:^",
    "@aztec/foundation": "workspace:^",
    "commander": "^9.0.0",
    "tslib": "^2.4.0",
    "viem": "^1.2.5"
  },
  "devDependencies": {
    "@jest/globals": "^29.5.0",
    "@rushstack/eslint-patch": "^1.1.4",
    "@types/jest": "^29.5.0",
    "@types/node": "^18.7.23",
    "jest": "^29.5.0",
    "ts-jest": "^29.1.0",
    "ts-node": "^10.9.1",
    "typescript": "^5.0.4"
  },
  "files": [
    "dest",
    "src",
    "!*.test.*"
  ],
  "types": "./dest/index.d.ts"
}<|MERGE_RESOLUTION|>--- conflicted
+++ resolved
@@ -1,9 +1,5 @@
 {
-<<<<<<< HEAD
-  "name": "@aztec/azti",
-=======
   "name": "@aztec/cli",
->>>>>>> 5acd41b2
   "version": "0.1.0",
   "type": "module",
   "exports": "./dest/index.js",
