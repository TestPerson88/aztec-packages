--- conflicted
+++ resolved
@@ -1,10 +1,6 @@
 import { KernelCircuitPublicInputs, Proof, PublicCallRequest } from '@aztec/circuits.js';
 import { numToUInt32BE } from '@aztec/foundation/serialize';
-<<<<<<< HEAD
-import { EncodedContractFunction, Tx, TxHash, EventLogs } from '@aztec/types';
-=======
-import { EncodedContractFunction, SignedTxExecutionRequest, Tx, TxHash, UnverifiedData } from '@aztec/types';
->>>>>>> f26ae979
+import { EncodedContractFunction, SignedTxExecutionRequest, Tx, TxHash, EventLogs } from '@aztec/types';
 
 /**
  * Enumeration of P2P message types.
@@ -192,13 +188,8 @@
   // so the first 4 bytes is the complete length, skip it
   const publicInputs = toObject(buffer.subarray(4), KernelCircuitPublicInputs);
   const proof = toObject(publicInputs.remainingData, Proof);
-<<<<<<< HEAD
-  const txRequest = toObject(proof.remainingData, SignedTxRequest);
+  const txRequest = toObject(proof.remainingData, SignedTxExecutionRequest);
   const unverified = toObject(txRequest.remainingData, EventLogs);
-=======
-  const txRequest = toObject(proof.remainingData, SignedTxExecutionRequest);
-  const unverified = toObject(txRequest.remainingData, UnverifiedData);
->>>>>>> f26ae979
   if (!unverified.obj) {
     unverified.obj = new EventLogs([]);
   }
