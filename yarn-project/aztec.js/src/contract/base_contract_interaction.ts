--- conflicted
+++ resolved
@@ -13,15 +13,12 @@
    * Wether to skip the simulation of the public part of the transaction.
    */
   skipPublicSimulation?: boolean;
-<<<<<<< HEAD
 
   /**
    * The fee options for the transaction.
    */
   fee?: FeeOptions;
-=======
   nonce?: Fr;
->>>>>>> 2d202b28
 };
 
 /**
