import { AztecNode } from '@aztec/aztec-node';
import {
  AztecAddress,
  CONTRACT_TREE_HEIGHT,
  Fr,
  KernelCircuitPublicInputs,
  L1_TO_L2_MESSAGES_TREE_HEIGHT,
  PRIVATE_DATA_TREE_HEIGHT,
  Proof,
  PublicCallRequest,
} from '@aztec/circuits.js';
import { SiblingPath } from '@aztec/merkle-tree';
import {
  ContractData,
  ContractPublicData,
  EncodedContractFunction,
  L1ToL2Message,
  L1ToL2MessageAndIndex,
  L2Block,
  MerkleTreeId,
  SignedTxExecutionRequest,
  Tx,
  TxHash,
  NoirLogs,
} from '@aztec/types';

/**
 * Serialises a transaction to JSON representation.
 * @param tx - The transaction to serialise.
 * @returns The serialsied transaction.
 */
export function txToJson(tx: Tx) {
  return {
    data: tx.data?.toBuffer().toString('hex'),
    encryptedLogs: tx.encryptedLogs?.toBuffer().toString('hex'),
    txRequest: tx.txRequest?.toBuffer().toString('hex'),
    proof: tx.proof?.toBuffer().toString('hex'),
    newContractPublicFunctions: tx.newContractPublicFunctions?.map(f => f.toBuffer().toString('hex')) ?? [],
    enqueuedPublicFunctions: tx.enqueuedPublicFunctionCalls?.map(f => f.toBuffer().toString('hex')) ?? [],
  };
}

/**
 * Deserialises a transaction from JSON.
 * @param json - The JSON representation of the transaction.
 * @returns The deserialised transaction.
 */
export function txFromJson(json: any) {
  const publicInputs = json.data ? KernelCircuitPublicInputs.fromBuffer(Buffer.from(json.data, 'hex')) : undefined;
  const encryptedLogs = json.unverified ? NoirLogs.fromBuffer(Buffer.from(json.unverified, 'hex')) : undefined;
  const txRequest = json.txRequest
    ? SignedTxExecutionRequest.fromBuffer(Buffer.from(json.txRequest, 'hex'))
    : undefined;
  const proof = json.proof ? Buffer.from(json.proof, 'hex') : undefined;
  const newContractPublicFunctions = json.newContractPublicFunctions
    ? json.newContractPublicFunctions.map((x: string) => EncodedContractFunction.fromBuffer(Buffer.from(x, 'hex')))
    : [];
  const enqueuedPublicFunctions = json.enqueuedPublicFunctions
    ? json.enqueuedPublicFunctions.map((x: string) => PublicCallRequest.fromBuffer(Buffer.from(x, 'hex')))
    : [];
  if (txRequest) {
    return Tx.createPublic(txRequest);
  }
  if (publicInputs && proof && encryptedLogs) {
    return Tx.createPrivate(
      publicInputs,
      Proof.fromBuffer(proof),
      encryptedLogs,
      newContractPublicFunctions,
      enqueuedPublicFunctions,
    );
  }
  return Tx.create(publicInputs, proof == undefined ? undefined : Proof.fromBuffer(proof), encryptedLogs, txRequest);
}

/**
 * A Http client based implementation of Aztec Node.
 */
export class HttpNode implements AztecNode {
  private baseUrl: string;
  constructor(baseUrl: string) {
    this.baseUrl = baseUrl.toString().replace(/\/$/, '');
  }
  /**
   * Method to determine if the node is ready to accept transactions.
   * @returns - Flag indicating the readiness for tx submission.
   */
  public async isReady(): Promise<boolean> {
    const url = new URL(this.baseUrl);
    const response = await fetch(url.toString());
    const respJson = await response.json();
    return respJson.isReady;
  }

  /**
   * Method to request blocks. Will attempt to return all requested blocks but will return only those available.
   * @param from - The start of the range of blocks to return.
   * @param take - The number of blocks desired.
   * @returns The blocks requested.
   */
  async getBlocks(from: number, take: number): Promise<L2Block[]> {
    const url = new URL(`${this.baseUrl}/get-blocks`);
    url.searchParams.append('from', from.toString());
    if (take !== undefined) {
      url.searchParams.append('take', take.toString());
    }
    const response = await (await fetch(url.toString())).json();
    const blocks = response.blocks as string[];
    if (!blocks) {
      return Promise.resolve([]);
    }
    return Promise.resolve(blocks.map(x => L2Block.decode(Buffer.from(x, 'hex'))));
  }

  /**
   * Method to fetch the current block height.
   * @returns The block height as a number.
   */
  async getBlockHeight(): Promise<number> {
    const url = new URL(`${this.baseUrl}/get-block-height`);
    const response = await fetch(url.toString());
    const respJson = await response.json();
    return respJson.blockHeight;
  }

  /**
   * Lookup the L2 contract data for this contract.
   * Contains the ethereum portal address and bytecode.
   * @param contractAddress - The contract data address.
   * @returns The complete contract data including portal address & bytecode (if we didn't throw an error).
   */
  async getContractData(contractAddress: AztecAddress): Promise<ContractPublicData | undefined> {
    const url = new URL(`${this.baseUrl}/contract-data`);
    url.searchParams.append('address', contractAddress.toString());
    const response = await (await fetch(url.toString())).json();
    const contract = response.contractData as string;
    return Promise.resolve(ContractPublicData.fromBuffer(Buffer.from(contract, 'hex')));
  }

  /**
   * Gets the `take` amount of encrypted logs starting from `from`.
   * @param from - Number of the L2 block to which corresponds the first encryptedLogsSource to be returned.
   * @param take - The number of encryptedLogsSource to return.
   * @returns The requested encryptedLogsSource.
   */
<<<<<<< HEAD
  public async getEncryptedLogs(from: number, take: number): Promise<EventLogs[]> {
    const url = new URL(`${this.baseUrl}/get-encrypted-logs`);
=======
  async getUnverifiedData(from: number, take: number): Promise<NoirLogs[]> {
    const url = new URL(`${this.baseUrl}/get-unverified`);
>>>>>>> 9878585f
    url.searchParams.append('from', from.toString());
    if (take !== undefined) {
      url.searchParams.append('take', take.toString());
    }
    const response = await (await fetch(url.toString())).json();
    const unverified = response.unverified as string[];

    if (!unverified) {
      return Promise.resolve([]);
    }
    return Promise.resolve(unverified.map(x => NoirLogs.fromBuffer(Buffer.from(x, 'hex'))));
  }

  /**
   * Lookup the L2 contract info for this contract.
   * Contains the ethereum portal address .
   * @param contractAddress - The contract data address.
   * @returns The contract's address & portal address.
   */
  async getContractInfo(contractAddress: AztecAddress): Promise<ContractData | undefined> {
    const url = new URL(`${this.baseUrl}/contract-info`);
    url.searchParams.append('address', contractAddress.toString());
    const response = await (await fetch(url.toString())).json();
    const contract = response.contractInfo as string;
    return Promise.resolve(ContractData.fromBuffer(Buffer.from(contract, 'hex')));
  }

  /**
   * Method to submit a transaction to the p2p pool.
   * @param tx - The transaction to be submitted.
   */
  async sendTx(tx: Tx): Promise<void> {
    const url = new URL(`${this.baseUrl}/tx`);
    const json = txToJson(tx);
    const init: RequestInit = {};
    init['method'] = 'POST';
    init['body'] = JSON.stringify(json);
    await fetch(url, init);
  }

  /**
   * Method to retrieve pending txs.
   * @returns - The pending txs.
   */
  getPendingTxs(): Promise<Tx[]> {
    return Promise.resolve([]);
  }

  /**
   * Method to retrieve a single pending tx.
   * @param txHash - The transaction hash to return.
   * @returns - The pending tx if it exists.
   */
  async getPendingTxByHash(txHash: TxHash): Promise<Tx | undefined> {
    const url = new URL(`${this.baseUrl}/get-pending-tx`);
    url.searchParams.append('hash', txHash.toString());
    const response = await (await fetch(url.toString())).json();
    return Promise.resolve(txFromJson(response));
  }

  /**
   * Find the index of the given contract.
   * @param leafValue - The value to search for.
   * @returns The index of the given leaf in the contracts tree or undefined if not found.
   */
  async findContractIndex(leafValue: Buffer): Promise<bigint | undefined> {
    const url = new URL(`${this.baseUrl}/contract-index`);
    url.searchParams.append('leaf', leafValue.toString('hex'));
    const response = await (await fetch(url.toString())).json();
    const index = response.index as string;
    return Promise.resolve(BigInt(index));
  }

  /**
   * Returns the sibling path for the given index in the contract tree.
   * @param leafIndex - The index of the leaf for which the sibling path is required.
   * @returns The sibling path for the leaf index.
   */
  async getContractPath(leafIndex: bigint): Promise<SiblingPath<typeof CONTRACT_TREE_HEIGHT>> {
    const url = new URL(`${this.baseUrl}/contract-path`);
    url.searchParams.append('leaf', leafIndex.toString());
    const response = await (await fetch(url.toString())).json();
    const path = response.path as string;
    return Promise.resolve(SiblingPath.fromString(path));
  }

  /**
   * Returns the sibling path for the given index in the data tree.
   * @param leafIndex - The index of the leaf for which the sibling path is required.
   * @returns The sibling path for the leaf index.
   */
  async getDataTreePath(leafIndex: bigint): Promise<SiblingPath<typeof PRIVATE_DATA_TREE_HEIGHT>> {
    const url = new URL(`${this.baseUrl}/data-path`);
    url.searchParams.append('leaf', leafIndex.toString());
    const response = await (await fetch(url.toString())).json();
    const path = response.path as string;
    return Promise.resolve(SiblingPath.fromString(path));
  }

  /**
   * Gets a consumed/confirmed L1 to L2 message for the given message key and its index in the merkle tree.
   * @param messageKey - The message key.
   * @returns the message (or throws if not found)
   */
  async getL1ToL2MessageAndIndex(messageKey: Fr): Promise<L1ToL2MessageAndIndex> {
    const url = new URL(`${this.baseUrl}/l1-l2-message`);
    url.searchParams.append('messageKey', messageKey.toString());
    const response = await (await fetch(url.toString())).json();
    return Promise.resolve({
      message: L1ToL2Message.fromBuffer(Buffer.from(response.message as string, 'hex')),
      index: BigInt(response.index as string),
    });
  }

  /**
   * Returns the sibling path for a leaf in the committed l1 to l2 data tree.
   * @param leafIndex - Index of the leaf in the tree.
   * @returns The sibling path.
   */
  async getL1ToL2MessagesTreePath(leafIndex: bigint): Promise<SiblingPath<typeof L1_TO_L2_MESSAGES_TREE_HEIGHT>> {
    const url = new URL(`${this.baseUrl}/l1-l2-path`);
    url.searchParams.append('leaf', leafIndex.toString());
    const response = await (await fetch(url.toString())).json();
    const path = response.path as string;
    return Promise.resolve(SiblingPath.fromString(path));
  }

  /**
   * Gets the storage value at the given contract slot.
   * @param contract - Address of the contract to query.
   * @param slot - Slot to query.
   * @returns Storage value at the given contract slot (or undefined if not found).
   * Note: Aztec's version of `eth_getStorageAt`.
   */
  async getStorageAt(contract: AztecAddress, slot: bigint): Promise<Buffer | undefined> {
    const url = new URL(`${this.baseUrl}/storage-at`);
    url.searchParams.append('address', contract.toString());
    url.searchParams.append('slot', slot.toString());
    const response = await (await fetch(url.toString())).json();
    const value = response.value as string;
    return Promise.resolve(Buffer.from(value, 'hex'));
  }

  /**
   * Returns the current committed roots for the data trees.
   * @returns The current committed roots for the data trees.
   */
  async getTreeRoots(): Promise<Record<MerkleTreeId, Fr>> {
    const url = new URL(`${this.baseUrl}/tree-roots`);
    const response = await (await fetch(url.toString())).json();

    const extractRoot = (treeId: MerkleTreeId) => Fr.fromBuffer(Buffer.from(response.roots[`${treeId}`], 'hex'));

    return {
      [MerkleTreeId.CONTRACT_TREE]: extractRoot(MerkleTreeId.CONTRACT_TREE),
      [MerkleTreeId.PRIVATE_DATA_TREE]: extractRoot(MerkleTreeId.PRIVATE_DATA_TREE),
      [MerkleTreeId.NULLIFIER_TREE]: extractRoot(MerkleTreeId.NULLIFIER_TREE),
      [MerkleTreeId.PUBLIC_DATA_TREE]: extractRoot(MerkleTreeId.PUBLIC_DATA_TREE),
      [MerkleTreeId.L1_TO_L2_MESSAGES_TREE]: extractRoot(MerkleTreeId.L1_TO_L2_MESSAGES_TREE),
      [MerkleTreeId.L1_TO_L2_MESSAGES_ROOTS_TREE]: extractRoot(MerkleTreeId.L1_TO_L2_MESSAGES_ROOTS_TREE),
      [MerkleTreeId.CONTRACT_TREE_ROOTS_TREE]: extractRoot(MerkleTreeId.CONTRACT_TREE_ROOTS_TREE),
      [MerkleTreeId.PRIVATE_DATA_TREE_ROOTS_TREE]: extractRoot(MerkleTreeId.PRIVATE_DATA_TREE_ROOTS_TREE),
    };
  }
}<|MERGE_RESOLUTION|>--- conflicted
+++ resolved
@@ -143,13 +143,8 @@
    * @param take - The number of encryptedLogsSource to return.
    * @returns The requested encryptedLogsSource.
    */
-<<<<<<< HEAD
-  public async getEncryptedLogs(from: number, take: number): Promise<EventLogs[]> {
+  public async getEncryptedLogs(from: number, take: number): Promise<NoirLogs[]> {
     const url = new URL(`${this.baseUrl}/get-encrypted-logs`);
-=======
-  async getUnverifiedData(from: number, take: number): Promise<NoirLogs[]> {
-    const url = new URL(`${this.baseUrl}/get-unverified`);
->>>>>>> 9878585f
     url.searchParams.append('from', from.toString());
     if (take !== undefined) {
       url.searchParams.append('take', take.toString());
