import { CONTRACT_TREE_HEIGHT, L1_TO_L2_MESSAGES_TREE_HEIGHT, PRIVATE_DATA_TREE_HEIGHT } from '@aztec/circuits.js';
import { AztecAddress } from '@aztec/foundation/aztec-address';
import { ContractPublicData, ContractData, L2Block, MerkleTreeId, L1ToL2MessageAndIndex } from '@aztec/types';
import { SiblingPath } from '@aztec/merkle-tree';
import { Tx, TxHash } from '@aztec/types';
import { NoirLogs } from '@aztec/types';
import { Fr } from '@aztec/foundation/fields';

/**
 * The aztec node.
 */
export interface AztecNode {
  /**
   * Method to determine if the node is ready to accept transactions.
   * @returns - Flag indicating the readiness for tx submission.
   */
  isReady(): Promise<boolean>;

  /**
   * Method to request blocks. Will attempt to return all requested blocks but will return only those available.
   * @param from - The start of the range of blocks to return.
   * @param take - The number of blocks desired.
   * @returns The blocks requested.
   */
  getBlocks(from: number, take: number): Promise<L2Block[]>;

  /**
   * Method to fetch the current block height.
   * @returns The block height as a number.
   */
  getBlockHeight(): Promise<number>;

  /**
   * Lookup the L2 contract data for this contract.
   * Contains the ethereum portal address and bytecode.
   * @param contractAddress - The contract data address.
   * @returns The complete contract data including portal address & bytecode (if we didn't throw an error).
   */
  getContractData(contractAddress: AztecAddress): Promise<ContractPublicData | undefined>;

  /**
   * Lookup the L2 contract info for this contract.
   * Contains the ethereum portal address .
   * @param contractAddress - The contract data address.
   * @returns The contract's address & portal address.
   */
  getContractInfo(contractAddress: AztecAddress): Promise<ContractData | undefined>;

  /**
   * Gets the `take` amount of encrypted logs starting from `from`.
   * @param from - Number of the L2 block to which corresponds the first encryptedLogsSource to be returned.
   * @param take - The number of encryptedLogsSource to return.
   * @returns The requested encryptedLogsSource.
   */
<<<<<<< HEAD
  getEncryptedLogs(from: number, take: number): Promise<EventLogs[]>;
=======
  getUnverifiedData(from: number, take: number): Promise<NoirLogs[]>;
>>>>>>> 9878585f

  /**
   * Method to submit a transaction to the p2p pool.
   * @param tx - The transaction to be submitted.
   */
  sendTx(tx: Tx): Promise<void>;

  /**
   * Method to retrieve pending txs.
   * @returns The pending txs.
   */
  getPendingTxs(): Promise<Tx[]>;

  /**
   * Method to retrieve a single pending tx.
   * @param txHash - The transaction hash to return.
   * @returns The pending tx if it exists.
   */
  getPendingTxByHash(txHash: TxHash): Promise<Tx | undefined>;

  /**
   * Find the index of the given contract.
   * @param leafValue - The value to search for.
   * @returns The index of the given leaf in the contracts tree or undefined if not found.
   */
  findContractIndex(leafValue: Buffer): Promise<bigint | undefined>;

  /**
   * Returns the sibling path for the given index in the contract tree.
   * @param leafIndex - The index of the leaf for which the sibling path is required.
   * @returns The sibling path for the leaf index.
   */
  getContractPath(leafIndex: bigint): Promise<SiblingPath<typeof CONTRACT_TREE_HEIGHT>>;

  /**
   * Returns the sibling path for the given index in the data tree.
   * @param leafIndex - The index of the leaf for which the sibling path is required.
   * @returns The sibling path for the leaf index.
   */
  getDataTreePath(leafIndex: bigint): Promise<SiblingPath<typeof PRIVATE_DATA_TREE_HEIGHT>>;

  /**
   * Gets a confirmed/consumed L1 to L2 message for the given message key (throws if not found).
   * and its index in the merkle tree
   * @param messageKey - The message key.
   * @returns The map containing the message and index.
   */
  getL1ToL2MessageAndIndex(messageKey: Fr): Promise<L1ToL2MessageAndIndex>;

  /**
   * Returns the sibling path for a leaf in the committed l1 to l2 data tree.
   * @param leafIndex - Index of the leaf in the tree.
   * @returns The sibling path.
   */
  getL1ToL2MessagesTreePath(leafIndex: bigint): Promise<SiblingPath<typeof L1_TO_L2_MESSAGES_TREE_HEIGHT>>;

  /**
   * Gets the storage value at the given contract slot. Our version of eth_getStorageAt.
   * @param contract - Address of the contract to query.
   * @param slot - Slot to query.
   * @returns Storage value at the given contract slot (or undefined if not found).
   */
  getStorageAt(contract: AztecAddress, slot: bigint): Promise<Buffer | undefined>;

  /**
   * Returns the current committed roots for the data trees.
   * @returns The current committed roots for the data trees.
   */
  getTreeRoots(): Promise<Record<MerkleTreeId, Fr>>;
}<|MERGE_RESOLUTION|>--- conflicted
+++ resolved
@@ -52,11 +52,7 @@
    * @param take - The number of encryptedLogsSource to return.
    * @returns The requested encryptedLogsSource.
    */
-<<<<<<< HEAD
-  getEncryptedLogs(from: number, take: number): Promise<EventLogs[]>;
-=======
-  getUnverifiedData(from: number, take: number): Promise<NoirLogs[]>;
->>>>>>> 9878585f
+  getEncryptedLogs(from: number, take: number): Promise<NoirLogs[]>;
 
   /**
    * Method to submit a transaction to the p2p pool.
