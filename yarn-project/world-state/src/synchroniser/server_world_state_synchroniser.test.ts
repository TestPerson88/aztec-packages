--- conflicted
+++ resolved
@@ -1,11 +1,5 @@
 import { BarretenbergWasm } from '@aztec/barretenberg.js/wasm';
-<<<<<<< HEAD
 import { AppendOnlyTreeSnapshot, NewL1ToL2Messages } from '@aztec/circuits.js';
-import { fr } from '@aztec/circuits.js/factories';
-
-=======
-import { AppendOnlyTreeSnapshot, NUMBER_OF_L1_L2_MESSAGES_PER_ROLLUP } from '@aztec/circuits.js';
->>>>>>> e95d9d97
 import { INITIAL_LEAF, Pedersen, SiblingPath } from '@aztec/merkle-tree';
 import { ContractData, L2Block, L2BlockSource, MerkleTreeId, PublicDataWrite } from '@aztec/types';
 import { jest } from '@jest/globals';
