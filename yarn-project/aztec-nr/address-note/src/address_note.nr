--- conflicted
+++ resolved
@@ -59,13 +59,8 @@
         pedersen_hash(self.serialize(), 0)
     }
 
-<<<<<<< HEAD
-    fn compute_nullifier(self) -> Field {
+    fn compute_nullifier(self, context: &mut PrivateContext) -> Field {
         let note_hash_for_nullify = compute_note_hash_for_read_or_nullify(self);
-        let secret = get_secret_key(self.owner);
-=======
-    pub fn compute_nullifier(self, context: &mut PrivateContext) -> Field {
-        let note_hash_for_nullify = compute_note_hash_for_read_or_nullify(AddressNoteMethods, self);
         let secret = context.request_nullifier_secret_key(self.owner);
         // TODO(#1205) Should use a non-zero generator index.
         pedersen_hash([
@@ -75,10 +70,9 @@
         ],0)
     }
 
-    pub fn compute_nullifier_without_context(self) -> Field {
-        let note_hash_for_nullify = compute_note_hash_for_read_or_nullify(AddressNoteMethods, self);
+    fn compute_nullifier_without_context(self) -> Field {
+        let note_hash_for_nullify = compute_note_hash_for_read_or_nullify(self);
         let secret = get_nullifier_secret_key(self.owner);
->>>>>>> 7c076653
         // TODO(#1205) Should use a non-zero generator index.
         pedersen_hash([
             note_hash_for_nullify,
@@ -110,7 +104,6 @@
     }
 }
 
-<<<<<<< HEAD
 impl AddressNote {
     pub fn new(address: AztecAddress, owner: AztecAddress) -> Self {
         let randomness = rand();
@@ -122,49 +115,4 @@
         }
     }
 // docs:end:address_note_def
-}
-=======
-fn deserialize(serialized_note: [Field; ADDRESS_NOTE_LEN]) -> AddressNote {
-    AddressNote::deserialize(serialized_note)
-}
-
-fn serialize(note: AddressNote) -> [Field; ADDRESS_NOTE_LEN] {
-    note.serialize()
-}
-
-fn compute_note_hash(note: AddressNote) -> Field {
-    note.compute_note_hash()
-}
-
-fn compute_nullifier(note: AddressNote, context: &mut PrivateContext) -> Field {
-    note.compute_nullifier(context)
-}
-
-fn compute_nullifier_without_context(note: AddressNote) -> Field {
-    note.compute_nullifier_without_context()
-}
-
-fn get_header(note: AddressNote) -> NoteHeader {
-    note.header
-}
-
-fn set_header(note: &mut AddressNote, header: NoteHeader) {
-    note.set_header(header);
-}
-
-// Broadcasts the note as an encrypted log on L1.
-fn broadcast(context: &mut PrivateContext, slot: Field, note: AddressNote) {
-    note.broadcast(context, slot);
-}
-
-global AddressNoteMethods = NoteInterface {
-    deserialize,
-    serialize,
-    compute_note_hash,
-    compute_nullifier,
-    compute_nullifier_without_context,
-    get_header,
-    set_header,
-    broadcast,
-};
->>>>>>> 7c076653
+}