// docs:start:encrypted_import
use dep::aztec::log::emit_encrypted_log;
// docs:end:encrypted_import
use dep::aztec::{
    protocol_types::{
        address::AztecAddress,
        traits::{Serialize, Deserialize, Empty}
    },
    note::{
        note_header::NoteHeader,
        note_interface::NoteInterface,
        utils::compute_note_hash_for_read_or_nullify,
    },
    oracle::{
        rand::rand,
        nullifier_key::get_nullifier_secret_key,
        get_public_key::get_public_key,
    },
    hash::pedersen_hash,
    context::PrivateContext
};

global ADDRESS_NOTE_LEN: Field = 3;

// docs:start:address_note_def
// Stores an address
struct AddressNote {
    address: AztecAddress,
    owner: AztecAddress,
    randomness: Field,
    header: NoteHeader,
}

impl Serialize<ADDRESS_NOTE_LEN> for AddressNote {
    fn serialize(self) -> [Field; ADDRESS_NOTE_LEN]{
        [self.address.to_field(), self.owner.to_field(), self.randomness]
    }
}

impl Deserialize<ADDRESS_NOTE_LEN> for AddressNote {
    fn deserialize(serialized_note: [Field; ADDRESS_NOTE_LEN]) -> Self {
        AddressNote {
            address: AztecAddress::from_field(serialized_note[0]),
            owner: AztecAddress::from_field(serialized_note[1]),
            randomness: serialized_note[2],
            header: NoteHeader::empty(),
        }
    }
}

<<<<<<< HEAD
    // TODO: Remove this once https://github.com/noir-lang/noir/issues/4088 is fixed
    fn _deserialized_length_hint() -> [Field; ADDRESS_NOTE_LEN] {
        [0; ADDRESS_NOTE_LEN]
    }
}

=======
>>>>>>> 0927091b
impl NoteInterface for AddressNote {
    fn compute_note_hash(self) -> Field {
        // TODO(#1205) Should use a non-zero generator index.
        pedersen_hash(self.serialize(), 0)
    }

    fn compute_nullifier(self, context: &mut PrivateContext) -> Field {
        let note_hash_for_nullify = compute_note_hash_for_read_or_nullify(self);
        let secret = context.request_nullifier_secret_key(self.owner);
        // TODO(#1205) Should use a non-zero generator index.
        pedersen_hash([
            note_hash_for_nullify,
            secret.low,
            secret.high,
        ],0)
    }

    fn compute_nullifier_without_context(self) -> Field {
        let note_hash_for_nullify = compute_note_hash_for_read_or_nullify(self);
        let secret = get_nullifier_secret_key(self.owner);
        // TODO(#1205) Should use a non-zero generator index.
        pedersen_hash([
            note_hash_for_nullify,
            secret.low,
            secret.high,
        ],0)
    }

    fn set_header(&mut self, header: NoteHeader) {
        self.header = header;
    }

    fn get_header(note: Self) -> NoteHeader {
        note.header
    }

    // Broadcasts the note as an encrypted log on L1.
    fn broadcast(self, context: &mut PrivateContext, slot: Field) {
        let encryption_pub_key = get_public_key(self.owner);
        // docs:start:encrypted
        emit_encrypted_log(
            context,
            (*context).this_address(),
            slot,
            encryption_pub_key,
            self.serialize(),
        );
        // docs:end:encrypted
    }
}

impl AddressNote {
    pub fn new(address: AztecAddress, owner: AztecAddress) -> Self {
        let randomness = rand();
        AddressNote {
            address,
            owner,
            randomness,
            header: NoteHeader::empty(),
        }
    }
// docs:end:address_note_def
}<|MERGE_RESOLUTION|>--- conflicted
+++ resolved
@@ -48,15 +48,6 @@
     }
 }
 
-<<<<<<< HEAD
-    // TODO: Remove this once https://github.com/noir-lang/noir/issues/4088 is fixed
-    fn _deserialized_length_hint() -> [Field; ADDRESS_NOTE_LEN] {
-        [0; ADDRESS_NOTE_LEN]
-    }
-}
-
-=======
->>>>>>> 0927091b
 impl NoteInterface for AddressNote {
     fn compute_note_hash(self) -> Field {
         // TODO(#1205) Should use a non-zero generator index.
