--- conflicted
+++ resolved
@@ -7,10 +7,7 @@
     contrakt::deployment_data::ContractDeploymentData,
     hash::hash_args,
     traits::{Hash, Serialize},
-<<<<<<< HEAD
-=======
     header::Header,
->>>>>>> b58e2cc8
 };
 
 // docs:start:private-global-variables
