use dep::std::option::Option;
use dep::protocol_types::{
    address::AztecAddress,
<<<<<<< HEAD
    traits::{Serialize, Deserialize},
=======
    constants::{
        GENERATOR_INDEX__INITIALIZATION_NULLIFIER,
    },
    hash::pedersen_hash,
>>>>>>> 301f0e6d
};

use crate::context::{PrivateContext, Context};
use crate::note::{
    lifecycle::create_note,
    note_getter::{get_note, view_notes},
    note_interface::NoteInterface,
    note_viewer_options::NoteViewerOptions,
};
use crate::oracle::notes::check_nullifier_exists;

// docs:start:struct
struct ImmutableSingleton<Note> {
    context: Option<&mut PrivateContext>,
    storage_slot: Field,
<<<<<<< HEAD
    compute_initialization_nullifier: fn (Field, Option<AztecAddress>, Option<&mut PrivateContext>) -> Field,
=======
    note_interface: NoteInterface<Note, N>,
>>>>>>> 301f0e6d
}
// docs:end:struct

impl<Note> ImmutableSingleton<Note> {
    // docs:start:new
    pub fn new(
        context: Context,
        storage_slot: Field,
    ) -> Self {
        assert(storage_slot != 0, "Storage slot 0 not allowed. Storage slots must start from 1.");
        Self {
            context: context.private,
            storage_slot,
<<<<<<< HEAD
            compute_initialization_nullifier: compute_singleton_initialization_nullifier,
=======
            note_interface,
>>>>>>> 301f0e6d
        }
    }
    // docs:end:new

    // The following computation is leaky, in that it doesn't hide the storage slot that has been initialized, nor does it hide the contract address of this contract.
    // When this initialization nullifier is emitted, an observer could do a dictionary or rainbow attack to learn the preimage of this nullifier to deduce the storage slot and contract address.
    // For some applications, leaking the details that a particular state variable of a particular contract has been initialized will be unacceptable.
    // Under such circumstances, such application developers might wish to _not_ use this state variable type.
    // This is especially dangerous for initial assignment to elements of a `Map<AztecAddress, ImmutableSingleton>` type (for example), because the storage slot often also identifies an actor. 
    // e.g. the initial assignment to `my_map.at(msg.sender)` will leak: `msg.sender`, the fact that an element of `my_map` was assigned-to for the first time, and the contract_address.
    pub fn compute_initialization_nullifier(self) -> Field {
        pedersen_hash([self.storage_slot], GENERATOR_INDEX__INITIALIZATION_NULLIFIER)
    }

    // docs:start:is_initialized
    unconstrained pub fn is_initialized(self) -> bool {
        let nullifier = self.compute_initialization_nullifier();
        check_nullifier_exists(nullifier)
    }
    // docs:end:is_initialized

    // docs:start:initialize
    pub fn initialize<N>(
        self,
        note: &mut Note, 
        broadcast: bool,
    ) where Note: NoteInterface + Serialize<N> + Deserialize<N> {
        let context = self.context.unwrap();

        // Nullify the storage slot.
        let nullifier = self.compute_initialization_nullifier();
        context.push_new_nullifier(nullifier, 0);

        create_note(
            context,
            self.storage_slot,
            note,
            broadcast,
        );
    }
    // docs:end:initialize

    // docs:start:get_note
    pub fn get_note<N>(self) -> Note where Note: NoteInterface + Deserialize<N> {
        let context = self.context.unwrap();
        let storage_slot = self.storage_slot;
        get_note(context, storage_slot)
    }
    // docs:end:get_note

    // docs:start:view_note
    unconstrained pub fn view_note<N>(self) -> Note  where Note: NoteInterface + Deserialize<N> {
        // TODO: Remove this once https://github.com/noir-lang/noir/issues/4088 is fixed
        let _deserialized_length_hint: [Field; N] = Note::_deserialized_length_hint();
        let options = NoteViewerOptions::new().set_limit(1);
        view_notes(self.storage_slot, options)[0].unwrap()
    }
    // docs:end:view_note
}<|MERGE_RESOLUTION|>--- conflicted
+++ resolved
@@ -1,14 +1,7 @@
 use dep::std::option::Option;
 use dep::protocol_types::{
     address::AztecAddress,
-<<<<<<< HEAD
     traits::{Serialize, Deserialize},
-=======
-    constants::{
-        GENERATOR_INDEX__INITIALIZATION_NULLIFIER,
-    },
-    hash::pedersen_hash,
->>>>>>> 301f0e6d
 };
 
 use crate::context::{PrivateContext, Context};
@@ -24,11 +17,7 @@
 struct ImmutableSingleton<Note> {
     context: Option<&mut PrivateContext>,
     storage_slot: Field,
-<<<<<<< HEAD
     compute_initialization_nullifier: fn (Field, Option<AztecAddress>, Option<&mut PrivateContext>) -> Field,
-=======
-    note_interface: NoteInterface<Note, N>,
->>>>>>> 301f0e6d
 }
 // docs:end:struct
 
@@ -42,11 +31,7 @@
         Self {
             context: context.private,
             storage_slot,
-<<<<<<< HEAD
             compute_initialization_nullifier: compute_singleton_initialization_nullifier,
-=======
-            note_interface,
->>>>>>> 301f0e6d
         }
     }
     // docs:end:new
