use dep::protocol_types::{
    constants::GENERATOR_INDEX__OUTER_NULLIFIER,
    hash::pedersen_hash,
    traits::{Deserialize, Serialize},
};
use crate::{
    context::PrivateContext,
    note::{
        note_hash::{compute_inner_hash, compute_siloed_hash, compute_unique_hash},
        note_header::NoteHeader,
        note_interface::NoteInterface,
    },
    utils::arr_copy_slice,
};

pub fn compute_inner_note_hash<Note, N>(note: Note) -> Field where Note: NoteInterface {
    let header = note.get_header();
    let note_hash = note.compute_note_hash();

    compute_inner_hash(header.storage_slot, note_hash)
}

pub fn compute_siloed_note_hash<Note, N>(note: Note) -> Field where Note: NoteInterface {
    let header = note.get_header();
    let inner_note_hash = compute_inner_note_hash(note);

    compute_siloed_hash(header.contract_address, inner_note_hash)
}

pub fn compute_unique_siloed_note_hash<Note, N>(note: Note) -> Field where Note: NoteInterface {
    let header = note.get_header();
    let siloed_note_hash = compute_siloed_note_hash(note);

    compute_unique_hash(header.nonce, siloed_note_hash)
}

<<<<<<< HEAD
pub fn compute_siloed_nullifier<Note, N>(note: Note) -> Field where Note: NoteInterface {
    let header = note.get_header();
    let inner_nullifier = note.compute_nullifier();
=======
pub fn compute_siloed_nullifier<Note, N>(
    note_interface: NoteInterface<Note, N>,
    note_with_header: Note,
    context: &mut PrivateContext
) -> Field {
    let get_header = note_interface.get_header;
    let header = get_header(note_with_header);

    let compute_nullifier = note_interface.compute_nullifier;
    let inner_nullifier = compute_nullifier(note_with_header, context);
>>>>>>> 7c076653

    let input = [header.contract_address.to_field(), inner_nullifier];
    pedersen_hash(input, GENERATOR_INDEX__OUTER_NULLIFIER)
}

pub fn compute_note_hash_for_read_or_nullify<Note, N>(note: Note) -> Field where Note: NoteInterface {
    let header = note.get_header();

    // TODO(https://github.com/AztecProtocol/aztec-packages/issues/1386)
    if (header.is_transient) {
        // If a note is transient, we just read the inner_note_hash (kernel will silo by contract address).
        compute_inner_note_hash(note)
    } else if (header.nonce == 0) {
        // If not transient and nonce is zero, that means we are reading a public note.
        compute_siloed_note_hash(note)
    } else {
        // When nonce is nonzero, that means we are reading a settled note (from tree) created in a
        // previous TX. So we need the unique_siloed_note_hash which has already been hashed with
        // contract address and then nonce. This hash will match the existing leaf in the private
        // data tree, so the kernel can just perform a membership check directly on this hash/leaf.
        compute_unique_siloed_note_hash(note)
    }
}

pub fn compute_note_hash_and_nullifier<T, N, S>(
    deserialize: fn([Field; N]) -> T,
    note_header: NoteHeader,
    serialized_note: [Field; S]
) -> [Field; 4] where T: NoteInterface {
    let mut note = deserialize(arr_copy_slice(serialized_note, [0; N], 0));
    // TODO: change this to note.setHeader(header) once https://github.com/noir-lang/noir/issues/4095 is fixed
    T::set_header((&mut note), note_header);

    let note_hash = note.compute_note_hash();
    let inner_note_hash = compute_inner_hash(note_header.storage_slot, note_hash);

    let siloed_note_hash = compute_siloed_hash(note_header.contract_address, inner_note_hash);

    let unique_siloed_note_hash = compute_unique_hash(note_header.nonce, siloed_note_hash);

<<<<<<< HEAD
    let inner_nullifier = note.compute_nullifier();
=======
    let compute_nullifier_without_context = note_interface.compute_nullifier_without_context;
    let inner_nullifier = compute_nullifier_without_context(note);
>>>>>>> 7c076653

    [inner_note_hash, siloed_note_hash, unique_siloed_note_hash, inner_nullifier]
}<|MERGE_RESOLUTION|>--- conflicted
+++ resolved
@@ -34,22 +34,12 @@
     compute_unique_hash(header.nonce, siloed_note_hash)
 }
 
-<<<<<<< HEAD
-pub fn compute_siloed_nullifier<Note, N>(note: Note) -> Field where Note: NoteInterface {
-    let header = note.get_header();
-    let inner_nullifier = note.compute_nullifier();
-=======
 pub fn compute_siloed_nullifier<Note, N>(
-    note_interface: NoteInterface<Note, N>,
     note_with_header: Note,
     context: &mut PrivateContext
-) -> Field {
-    let get_header = note_interface.get_header;
-    let header = get_header(note_with_header);
-
-    let compute_nullifier = note_interface.compute_nullifier;
-    let inner_nullifier = compute_nullifier(note_with_header, context);
->>>>>>> 7c076653
+) -> Field where Note: NoteInterface {
+    let header = note_with_header.get_header();
+    let inner_nullifier = note_with_header.compute_nullifier(context);
 
     let input = [header.contract_address.to_field(), inner_nullifier];
     pedersen_hash(input, GENERATOR_INDEX__OUTER_NULLIFIER)
@@ -90,12 +80,7 @@
 
     let unique_siloed_note_hash = compute_unique_hash(note_header.nonce, siloed_note_hash);
 
-<<<<<<< HEAD
-    let inner_nullifier = note.compute_nullifier();
-=======
-    let compute_nullifier_without_context = note_interface.compute_nullifier_without_context;
-    let inner_nullifier = compute_nullifier_without_context(note);
->>>>>>> 7c076653
+    let inner_nullifier = note.compute_nullifier_without_context();
 
     [inner_note_hash, siloed_note_hash, unique_siloed_note_hash, inner_nullifier]
 }