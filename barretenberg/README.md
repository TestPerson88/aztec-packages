## Barretenberg, an optimized elliptic curve library for the bn128 curve, and PLONK SNARK prover

Barretenberg aims to be a stand-alone and well-specified library, but please see https://github.com/AztecProtocol/aztec-packages/edit/master/barretenberg for the authoritative source of this code.
The separate repository https://github.com/AztecProtocol/barretenberg is available if working on barretenberg independently of Aztec, however it is encouraged to develop in the context of Aztec to see if it will cause issues for Aztec end-to-end tests.
**Currently, merging only occurs in aztec-packages. This is a mirror-only repository until it matures. Legacy release merges need an admin**
As the spec solidifies, this should be less of an issue. Aztec and Barretenberg are currently under heavy development.

**This code is highly experimental, use at your own risk!**

### Benchmarks!

Table represents time in ms to build circuit and proof for each test on n threads.
Ignores proving key construction.

#### x86_64

```
+--------------------------+------------+---------------+-----------+-----------+-----------+-----------+-----------+
| Test                     | Gate Count | Subgroup Size |         1 |         4 |        16 |        32 |        64 |
+--------------------------+------------+---------------+-----------+-----------+-----------+-----------+-----------+
| sha256                   | 38799      | 65536         |      5947 |      1653 |       729 |       476 |       388 |
| ecdsa_secp256k1          | 41049      | 65536         |      6005 |      2060 |       963 |       693 |       583 |
| ecdsa_secp256r1          | 67331      | 131072        |     12186 |      3807 |      1612 |      1351 |      1137 |
| schnorr                  | 33740      | 65536         |      5817 |      1696 |       688 |       532 |       432 |
| double_verify_proof      | 505513     | 524288        |     47841 |     15824 |      7970 |      6784 |      6082 |
+--------------------------+------------+---------------+-----------+-----------+-----------+-----------+-----------+
```

#### WASM

```
+--------------------------+------------+---------------+-----------+-----------+-----------+-----------+-----------+
| Test                     | Gate Count | Subgroup Size |         1 |         4 |        16 |        32 |        64 |
+--------------------------+------------+---------------+-----------+-----------+-----------+-----------+-----------+
| sha256                   | 38799      | 65536         |     18764 |      5116 |      1854 |      1524 |      1635 |
| ecdsa_secp256k1          | 41049      | 65536         |     19129 |      5595 |      2255 |      2097 |      2166 |
| ecdsa_secp256r1          | 67331      | 131072        |     38815 |     11257 |      4744 |      3633 |      3702 |
| schnorr                  | 33740      | 65536         |     18649 |      5244 |      2019 |      1498 |      1702 |
| double_verify_proof      | 505513     | 524288        |    149652 |     45702 |     20811 |     16979 |     15679 |
+--------------------------+------------+---------------+-----------+-----------+-----------+-----------+-----------+
```

### Dependencies

- cmake >= 3.24
- Ninja (used by the presets as the default generator)
- clang >= 16 or gcc >= 10
- clang-format
- libstdc++ >= 12
- libomp (if multithreading is required. Multithreading can be disabled using the compiler flag `-DMULTITHREADING 0`)

To install on Ubuntu, run:

```
sudo apt-get install cmake clang clang-format ninja-build libstdc++-12-dev
```

### Installing openMP (Linux)

Install from source:

```
git clone -b release/10.x --depth 1 https://github.com/llvm/llvm-project.git \
  && cd llvm-project && mkdir build-openmp && cd build-openmp \
  && cmake ../openmp -DCMAKE_C_COMPILER=clang -DCMAKE_CXX_COMPILER=clang++ -DLIBOMP_ENABLE_SHARED=OFF \
  && cmake --build . --parallel \
  && cmake --build . --parallel --target install \
  && cd ../.. && rm -rf llvm-project
```

Or install from a package manager, on Ubuntu:

```
sudo apt-get install libomp-dev
```

> Note: on a fresh Ubuntu Kinetic installation, installing OpenMP from source yields a `Could NOT find OpenMP_C (missing: OpenMP_omp_LIBRARY) (found version "5.0")` error when trying to build Barretenberg. Installing from apt worked fine.

### Getting started

Run the bootstrap script. (The bootstrap script will build both the native and wasm versions of barretenberg)

```
cd cpp
./bootstrap.sh
```

### Installing

After the project has been built, such as with `./bootstrap.sh`, you can install the library on your system:

```sh
cmake --install build
```

### Formatting

Code is formatted using `clang-format` and the `./cpp/format.sh` script which is called via a git pre-commit hook.
If you've installed the C++ Vscode extension you should configure it to format on save.

### Testing

Each module has its own tests. e.g. To build and run `ecc` tests:

```bash
# Replace the `default` preset with whichever preset you want to use
cmake --build --preset default --target ecc_tests
cd build
./bin/ecc_tests
```

A shorthand for the above is:

```bash
# Replace the `default` preset with whichever preset you want to use
cmake --build --preset default --target run_ecc_tests
```

Running the entire suite of tests using `ctest`:

```bash
cmake --build --preset default --target test
```

You can run specific tests, e.g.

```
./bin/ecc_tests --gtest_filter=scalar_multiplication.*
```

### Benchmarks

Some modules have benchmarks. The build targets are named `<module_name>_bench`. To build and run, for example `ecc` benchmarks.

```bash
# Replace the `default` preset with whichever preset you want to use
cmake --build --preset default --target ecc_bench
cd build
./bin/ecc_bench
```

A shorthand for the above is:

```bash
# Replace the `default` preset with whichever preset you want to use
cmake --build --preset default --target run_ecc_bench
```

### CMake Build Options

CMake can be passed various build options on its command line:

- `-DCMAKE_BUILD_TYPE=Debug | Release | RelWithAssert`: Build types.
- `-DDISABLE_ASM=ON | OFF`: Enable/disable x86 assembly.
- `-DDISABLE_ADX=ON | OFF`: Enable/disable ADX assembly instructions (for older cpu support).
- `-DMULTITHREADING=ON | OFF`: Enable/disable multithreading.
- `-DOMP_MULTITHREADING=ON | OFF`: Enable/disable multithreading that uses OpenMP.
- `-DTESTING=ON | OFF`: Enable/disable building of tests.
- `-DBENCHMARK=ON | OFF`: Enable/disable building of benchmarks.
- `-DFUZZING=ON | OFF`: Enable building various fuzzers.

If you are cross-compiling, you can use a preconfigured toolchain file:

- `-DCMAKE_TOOLCHAIN_FILE=<filename in ./cmake/toolchains>`: Use one of the preconfigured toolchains.

### WASM build

To build:

```bash
cmake --preset wasm
cmake --build --preset wasm --target barretenberg.wasm
```

The resulting wasm binary will be at `./build-wasm/bin/barretenberg.wasm`.

To run the tests, you'll need to install `wasmtime`.

```
curl https://wasmtime.dev/install.sh -sSf | bash
```

Tests can be built and run like:

```bash
cmake --build --preset wasm --target ecc_tests
wasmtime --dir=.. ./bin/ecc_tests
```

To add gtest filter parameters in a wasm context:

```
wasmtime --dir=.. ./bin/ecc_tests run --gtest_filter=filtertext
```

### Fuzzing build

For detailed instructions look in cpp/docs/Fuzzing.md

To build:

```bash
cmake --preset fuzzing
cmake --build --preset fuzzing
```

Fuzzing build turns off building tests and benchmarks, since they are incompatible with libfuzzer interface.

To turn on address sanitizer add `-DADDRESS_SANITIZER=ON`. Note that address sanitizer can be used to explore crashes.
Sometimes you might have to specify the address of llvm-symbolizer. You have to do it with `export ASAN_SYMBOLIZER_PATH=<PATH_TO_SYMBOLIZER>`.
For undefined behavior sanitizer `-DUNDEFINED_BEHAVIOUR_SANITIZER=ON`.
Note that the fuzzer can be orders of magnitude slower with ASan (2-3x slower) or UBSan on, so it is best to run a non-sanitized build first, minimize the testcase and then run it for a bit of time with sanitizers.

### Test coverage build

To build:

```bash
cmake --preset coverage
cmake --build --preset coverage
```

Then run tests (on the mainframe always use taskset and nice to limit your influence on the server. Profiling instrumentation is very heavy):

```
taskset 0xffffff nice -n10 make test
```

And generate report:

```
make create_full_coverage_report
```

The report will land in the build directory in the all_test_coverage_report directory.

Alternatively you can build separate test binaries, e.g. honk_tests or numeric_tests and run **make test** just for them or even just for a single test. Then the report will just show coverage for those binaries.

### VS Code configuration

A default configuration for VS Code is provided by the file [`barretenberg.code-workspace`](barretenberg.code-workspace). These settings can be overridden by placing configuration files in `.vscode/`.

### Integration tests with Aztec in Monorepo

CI will automatically run integration tests against Aztec. It is located in the `barretenberg` folder.

### Integration tests with Aztec in Barretenberg Standalone Repo

CI will automatically run integration tests against Aztec's circuits which live [here](https://github.com/AztecProtocol/aztec-packages/tree/master/circuits). To change which Aztec branch or commit for CI to test against, modify [`.aztec-packages-commit`](./cpp/.aztec-packages-commit).

When working on a PR, you may want to point this file to a different Aztec branch or commit, but then it should probably be pointed back to master before merging.

<<<<<<< HEAD
### Doxygen

An alternative might be retrofitting https://www.cryptologie.net/article/553/the-code-is-the-specification-introducing-cargo-spec/ to our needs.

Installation: run boostrap_doxygen.sh.

The file ./Doxyfile is a config for doxygen. There are tons of options. For example, you can generate very cool but often uselessly huge diagrams by setting `HAVE_DOT` to `YES`.

To generate the documentation: `doxygen Doxyfile`

To browse the generated documentation, a good starting point is: ./doxydoc/html/index.html

Reference: http://web.evolbio.mpg.de/~boettcher//other/2016/creating_source_graph.html

#### Notes

All words that contain a dot (.) that is not the last character in the word are considered to be file names. If the word is indeed the name of a documented input file, a link will automatically be created to the documentation of that file.

Large delimiters (`\big(`, `\left(`, also the `cases` environment) are not natively supported.


The purpose of this documentation: 
  - The goal of this documentation is to be self-contained and authoritative.
  - It cannot be used to record speculations or planned developments. It is documentation of what's implemented.
  - It should always be accurate.
  - It should use notation that facilitates the documentation being accurate.
  - It should be "direct" in the sense of the reflecting the code. It should not use unnecessary abstractions or notation that that is unnatural to use in code comments.
  - It should remove ambiguity rather than to add it. It is not just another HackMD document.
  - It should _not depend_ on external references except for published or widely-used papers (PlonK; Honk; Bulletproofs). It should not reference things published on HackMD.
  - It may _make_ external references to publicly-available sources, but that should be to resolve potential confusions that a user might face when reconciling differences between sources.


There is a global file barretenberg/spec/macros.tex that allows for using latex macros. This is convenient, it encourages standarization of notation across the repo, and it also enables changing that notation with minimal footprint in the diffs.

Grouping can be used to make pages that list classes or pages together even though they're not grouped together in the code.

Call graph and caller graph are different


"Let's repeat that, because it is often overlooked: to document global objects (functions, typedefs, enum, macros, etc), you must document the file in which they are defined. In other words, there must at least be a /*! \file */ or a ..."

`@example` could be useful. There is a special toolbar icon for examples

useful: `@attention`, `@bug`, `@deprecated` (maintains a deprecated list page), `@note`, `@anchor` + `@ref`, `@tableofcontents`, `@details`?, `@copybrief` and `@copydetails`

[@dontinclude](https://www.doxygen.nl/manual/commands.html#cmddontinclude) could possibly be useful in special situations but it's overly manual to be a reasonable general solution to stitching things together, unfortunately.

It to be relatively easy to include hand-made dot diagrams in documentation.

There is support for creating message sequence charts as in: https://www.mcternan.me.uk//mscgen/ and more general kinds of diagrams as in https://plantuml.com/state-diagram

TODO:
  - Control tree view alla [SO-28938063](https://stackoverflow.com/questions/28938063/customize-treeview-in-doxygen)?
  - Use `@test` tag
  - Use `@todo` tag
  - Use `@deprecated` tag
  - Investigate warnings when using `*_impl.hpp` implementations.
  - use testing namespace everywhere (e.g. in plonk composer tests) to prevent tons of useless test documentation from being created at in general namespace level like plonk

The VS Code extension oijaz.unicode-latex is convenient for parsing latex to unicode, e.g., `\gamma` to becomes `γ`, and this can make latex-heavy comments much easier to parse (`\gamma` seems to render as well as `γ`, to my surprise).

The `@details` tag is 'greedy' int the sense that it wants to include lots of data specified by other tags. As far as I can tell, the most robust strategy for putting documentation with code is to make the `@details` part of the leading code (the one coming before the class/function/whatever definiton) and then putting unwanted stuff inside the function body.

I recall seeing a way to extract parts of comments that are inside function bodies. Not sure a good application of this, though, sounds fidgety.
=======
### Testing locally in docker

A common issue that arises is that our CI system has a different compiler version e.g. namely for GCC. If you need to mimic the CI operating system locally you can use bootstrap_docker.sh or run dockerfiles directly. However, there is a more efficient workflow for iterative development:

```
cd barretenberg/cpp
./scripts/docker_interactive.sh
mv build build-native # your native build folders are mounted, but will not work! have to clear them
cmake --preset gcc ;  cmake --build build
```
This will allow you to rebuild as efficiently as if you were running native code, and not have to see a full compile cycle.
>>>>>>> 9c3c8801
<|MERGE_RESOLUTION|>--- conflicted
+++ resolved
@@ -250,7 +250,6 @@
 
 When working on a PR, you may want to point this file to a different Aztec branch or commit, but then it should probably be pointed back to master before merging.
 
-<<<<<<< HEAD
 ### Doxygen
 
 An alternative might be retrofitting https://www.cryptologie.net/article/553/the-code-is-the-specification-introducing-cargo-spec/ to our needs.
@@ -271,17 +270,16 @@
 
 Large delimiters (`\big(`, `\left(`, also the `cases` environment) are not natively supported.
 
-
-The purpose of this documentation: 
-  - The goal of this documentation is to be self-contained and authoritative.
-  - It cannot be used to record speculations or planned developments. It is documentation of what's implemented.
-  - It should always be accurate.
-  - It should use notation that facilitates the documentation being accurate.
-  - It should be "direct" in the sense of the reflecting the code. It should not use unnecessary abstractions or notation that that is unnatural to use in code comments.
-  - It should remove ambiguity rather than to add it. It is not just another HackMD document.
-  - It should _not depend_ on external references except for published or widely-used papers (PlonK; Honk; Bulletproofs). It should not reference things published on HackMD.
-  - It may _make_ external references to publicly-available sources, but that should be to resolve potential confusions that a user might face when reconciling differences between sources.
-
+The purpose of this documentation:
+
+- The goal of this documentation is to be self-contained and authoritative.
+- It cannot be used to record speculations or planned developments. It is documentation of what's implemented.
+- It should always be accurate.
+- It should use notation that facilitates the documentation being accurate.
+- It should be "direct" in the sense of the reflecting the code. It should not use unnecessary abstractions or notation that that is unnatural to use in code comments.
+- It should remove ambiguity rather than to add it. It is not just another HackMD document.
+- It should _not depend_ on external references except for published or widely-used papers (PlonK; Honk; Bulletproofs). It should not reference things published on HackMD.
+- It may _make_ external references to publicly-available sources, but that should be to resolve potential confusions that a user might face when reconciling differences between sources.
 
 There is a global file barretenberg/spec/macros.tex that allows for using latex macros. This is convenient, it encourages standarization of notation across the repo, and it also enables changing that notation with minimal footprint in the diffs.
 
@@ -289,8 +287,7 @@
 
 Call graph and caller graph are different
 
-
-"Let's repeat that, because it is often overlooked: to document global objects (functions, typedefs, enum, macros, etc), you must document the file in which they are defined. In other words, there must at least be a /*! \file */ or a ..."
+"Let's repeat that, because it is often overlooked: to document global objects (functions, typedefs, enum, macros, etc), you must document the file in which they are defined. In other words, there must at least be a /_! \file _/ or a ..."
 
 `@example` could be useful. There is a special toolbar icon for examples
 
@@ -303,19 +300,20 @@
 There is support for creating message sequence charts as in: https://www.mcternan.me.uk//mscgen/ and more general kinds of diagrams as in https://plantuml.com/state-diagram
 
 TODO:
-  - Control tree view alla [SO-28938063](https://stackoverflow.com/questions/28938063/customize-treeview-in-doxygen)?
-  - Use `@test` tag
-  - Use `@todo` tag
-  - Use `@deprecated` tag
-  - Investigate warnings when using `*_impl.hpp` implementations.
-  - use testing namespace everywhere (e.g. in plonk composer tests) to prevent tons of useless test documentation from being created at in general namespace level like plonk
+
+- Control tree view alla [SO-28938063](https://stackoverflow.com/questions/28938063/customize-treeview-in-doxygen)?
+- Use `@test` tag
+- Use `@todo` tag
+- Use `@deprecated` tag
+- Investigate warnings when using `*_impl.hpp` implementations.
+- use testing namespace everywhere (e.g. in plonk composer tests) to prevent tons of useless test documentation from being created at in general namespace level like plonk
 
 The VS Code extension oijaz.unicode-latex is convenient for parsing latex to unicode, e.g., `\gamma` to becomes `γ`, and this can make latex-heavy comments much easier to parse (`\gamma` seems to render as well as `γ`, to my surprise).
 
 The `@details` tag is 'greedy' int the sense that it wants to include lots of data specified by other tags. As far as I can tell, the most robust strategy for putting documentation with code is to make the `@details` part of the leading code (the one coming before the class/function/whatever definiton) and then putting unwanted stuff inside the function body.
 
 I recall seeing a way to extract parts of comments that are inside function bodies. Not sure a good application of this, though, sounds fidgety.
-=======
+
 ### Testing locally in docker
 
 A common issue that arises is that our CI system has a different compiler version e.g. namely for GCC. If you need to mimic the CI operating system locally you can use bootstrap_docker.sh or run dockerfiles directly. However, there is a more efficient workflow for iterative development:
@@ -326,5 +324,5 @@
 mv build build-native # your native build folders are mounted, but will not work! have to clear them
 cmake --preset gcc ;  cmake --build build
 ```
-This will allow you to rebuild as efficiently as if you were running native code, and not have to see a full compile cycle.
->>>>>>> 9c3c8801
+
+This will allow you to rebuild as efficiently as if you were running native code, and not have to see a full compile cycle.