--- conflicted
+++ resolved
@@ -12,14 +12,9 @@
     }
 namespace avm_trace {
 void validate_trace_proof(std::vector<Row>&& trace);
-<<<<<<< HEAD
-void mutate_ic_in_trace(std::vector<Row>& trace, std::function<bool(Row)>&& selectRow, FF const& newValue);
-} // namespace avm_trace
-=======
 void mutate_ic_in_trace(std::vector<Row>& trace,
                         std::function<bool(Row)>&& selectRow,
                         FF const& newValue,
                         bool alu = false);
 
-} // namespace tests_avm
->>>>>>> d2a86ff1
+} // namespace tests_avm