/**
 * @file flavor.hpp
 * @brief Base class templates for structures that contain data parameterized by the fundamental polynomials of a Honk
 * variant (a "flavor").
 *
 * @details #Motivation
 * We choose the framework set out in these classes for several reasons.
 *
 * For one, it allows for a large amount of the information of a Honk flavor to be read at a glance in a single file.
 *
 * The primary motivation, however, is to reduce the sort loose of coupling that is a significant source of complexity
 * in the original plonk code. There, we find many similarly-named entities defined in many different places (to name
 * some: selector_properties; FooSelectors; PolynomialIndex; the labels given to the polynomial store; the commitment
 * label; inconsistent terminology and notation around these), and it can be difficult to discover or remember the
 * relationships between these. We aim for a more uniform treatment, to enfore identical and informative naming, and to
 * prevent the developer having to think very much about the ordering of protocol entities in disparate places.
 *
 * Another motivation is iterate on the polynomial manifest of plonk, which is nice in its compactness, but which feels
 * needlessly manual and low-level. In the past, this contained even more boolean parameters, making it quite hard to
 * parse. A typical construction is to loop over the polynomial manifest by extracting a globally-defined
 * "FOO_MANIFEST_SIZE" (the use of "manifest" here is distinct from the manifests in the transcript) to loop
 * over a C-style array, and then manually parsing the various tags of different types in the manifest entries. We
 * greatly enrich this structure by using basic C++ OOP functionality. Rather than recording the polynomial source in an
 * enum, we group polynomial handles using getter functions in our new class. We get code that is more compact,
 * more legible, and which is safer because it admits ranged `for` loops.
 *
 * Another motivation is proper and clear specification of Honk variants. The flavors are meant to be explicit and
 * easily comparable. In plonk, the various settings template parameters and objects like the CircuitType enum became
 * overloaded in time, and continue to be a point of accumulation for tech debt. We aim to remedy some of this by
 * putting proving system information in the flavor, and circuit construction information in the arithmetization (or
 * larger circuit constructor class).
 *
 * @details #Data model
 * All of the flavor classes derive from a single Entities_ template, which simply wraps a std::array (we would
 * inherit, but this is unsafe as std::array has a non-virtual destructor). The developer should think of every flavor
 * class as being:
 *  - A std::array<DataType, N> instance called _data.
 *  - An informative name for each entry of _data that is fixed at compile time.
 *  - Some classic metadata like we'd see in plonk (e.g., a circuit size, a reference string, an evaluation domain).
 *  - A collection of getters that record subsets of the array that are of interest in the Honk variant.
 *
 * Each getter returns a container of HandleType's, where a HandleType is a value type that is inexpensive to create and
 * that lets one view and mutate a DataType instance. The primary example here is that std::span is the handle type
 * chosen for barrtenberg::Polynomial.
 *
 * @details #Some Notes
 *
 * @note It would be ideal to codify more structure in these base class template and to have it imposed on the actual
 * flavors, but our inheritance model is complicated as it is, and we saw no reasonable way to fix this.
 *
 * @note One asymmetry to note is in the use of the term "key". It is worthwhile to distinguish betwen prover/verifier
 * circuit data, and "keys" that consist of such data augmented with witness data (whether, raw, blinded, or polynomial
 * commitments). Currently the proving key contains witness data, while the verification key does not.
 * TODO(Cody): It would be nice to resolve this but it's not essential.
 *
 * @note The VerifierCommitments classes are not 'tight' in the sense that that the underlying array contains(a few)
 * empty slots. This is a conscious choice to limit complexity. Note that there is very little memory cost here since
 * the DataType size in that case is small.
 *
 * @todo TODO(#395): Getters should return arrays?
 * @todo TODO(#396): Access specifiers?
 * @todo TODO(#397): Use more handle types?
 * @todo TODO(#398): Selectors should come from arithmetization.
 */

#pragma once
#include "barretenberg/common/zip_view.hpp"
#include "barretenberg/polynomials/barycentric.hpp"
#include "barretenberg/polynomials/evaluation_domain.hpp"
#include "barretenberg/polynomials/univariate.hpp"
#include "barretenberg/proof_system/types/circuit_type.hpp"
#include <array>
#include <concepts>
#include <vector>

namespace proof_system::honk::flavor {

<<<<<<< HEAD
#define DEFINE_POINTER_VIEW(ExpectedSize, ...)                                                                         \
    [[nodiscard]] auto pointer_view()                                                                                  \
    {                                                                                                                  \
        std::array view{ __VA_ARGS__ };                                                                                \
        static_assert(view.size() == ExpectedSize,                                                                     \
                      "Expected array size to match given size (first parameter) in DEFINE_POINTER_VIEW");             \
        return view;                                                                                                   \
    }                                                                                                                  \
    [[nodiscard]] auto pointer_view() const                                                                            \
    {                                                                                                                  \
        std::array view{ __VA_ARGS__ };                                                                                \
        static_assert(view.size() == ExpectedSize,                                                                     \
                      "Expected array size to match given size (first parameter) in DEFINE_POINTER_VIEW");             \
        return view;                                                                                                   \
=======
template <std::size_t ExpectedSize, typename T, std::size_t N> static auto _assert_array_size(std::array<T, N>&& array)
{
    static_assert(N == ExpectedSize,
                  "Expected array size to match given size (first parameter) in DEFINE_POINTER_VIEW");
    return array;
}

#define DEFINE_POINTER_VIEW(ExpectedSize, ...)                                                                         \
    [[nodiscard]] auto pointer_view()                                                                                  \
    {                                                                                                                  \
        return _assert_array_size<ExpectedSize>(std::array{ __VA_ARGS__ });                                            \
    }                                                                                                                  \
    [[nodiscard]] auto pointer_view() const                                                                            \
    {                                                                                                                  \
        return _assert_array_size<ExpectedSize>(std::array{ __VA_ARGS__ });                                            \
>>>>>>> db0f3ab9
    }

/**
 * @brief Base data class template, a wrapper for std::array, from which every flavor class ultimately derives.
 *
 * @tparam T The underlying data type stored in the array
 * @tparam HandleType The type that will be used to
 * @tparam NUM_ENTITIES The size of the underlying array.
 */
template <typename DataType, typename HandleType, size_t NUM_ENTITIES> class Entities_ {
  public:
    virtual ~Entities_() = default;
<<<<<<< HEAD
=======
    // TODO(AD): remove these with the backing array
    typename ArrayType::iterator begin() { return _data.begin(); };
    typename ArrayType::iterator end() { return _data.end(); };
>>>>>>> db0f3ab9

    constexpr size_t size() { return NUM_ENTITIES; };
};

/**
 * @brief Base class template containing circuit-specifying data.
 *
 */
template <typename DataType_, typename HandleType, size_t NUM_PRECOMPUTED_ENTITIES>
class PrecomputedEntities_ : public Entities_<DataType_, HandleType, NUM_PRECOMPUTED_ENTITIES> {
  public:
    using DataType = DataType_;

    size_t circuit_size;
    size_t log_circuit_size;
    size_t num_public_inputs;
    CircuitType circuit_type; // TODO(#392)

    virtual std::vector<HandleType> get_selectors() = 0;
    virtual std::vector<HandleType> get_sigma_polynomials() = 0;
    virtual std::vector<HandleType> get_id_polynomials() = 0;
};

/**
 * @brief Base class template containing witness (wires and derived witnesses).
 * @details Shifts are not included here since they do not occupy their own memory.
 */
template <typename DataType, typename HandleType, size_t NUM_WITNESS_ENTITIES>
class WitnessEntities_ : public Entities_<DataType, HandleType, NUM_WITNESS_ENTITIES> {
  public:
    virtual std::vector<HandleType> get_wires() = 0;
};

/**
 * @brief Base proving key class.
 *
 * @tparam PrecomputedEntities An instance of PrecomputedEntities_ with polynomial data type and span handle type.
 * @tparam FF The scalar field on which we will encode our polynomial data. When instantiating, this may be extractable
 * from the other template paramter.
 */
template <typename PrecomputedPolynomials, typename WitnessPolynomials>
class ProvingKey_ : public PrecomputedPolynomials, public WitnessPolynomials {
  public:
    using Polynomial = typename PrecomputedPolynomials::DataType;
    using FF = typename Polynomial::FF;

    bool contains_recursive_proof;
    std::vector<uint32_t> recursive_proof_public_input_indices;
    barretenberg::EvaluationDomain<FF> evaluation_domain;

    auto precomputed_polynomials_pointer_view() { return PrecomputedPolynomials::pointer_view(); }
    ProvingKey_() = default;
    ProvingKey_(const size_t circuit_size, const size_t num_public_inputs)
    {
        this->evaluation_domain = barretenberg::EvaluationDomain<FF>(circuit_size, circuit_size);
        PrecomputedPolynomials::circuit_size = circuit_size;
        this->log_circuit_size = numeric::get_msb(circuit_size);
        this->num_public_inputs = num_public_inputs;
        // Allocate memory for precomputed polynomials
        for (auto* poly : PrecomputedPolynomials::pointer_view()) {
            *poly = Polynomial(circuit_size);
        }
        // Allocate memory for witness polynomials
        for (auto* poly : WitnessPolynomials::pointer_view()) {
            *poly = Polynomial(circuit_size);
        }
    };
};

/**
 * @brief Base verification key class.
 *
 * @tparam PrecomputedEntities An instance of PrecomputedEntities_ with affine_element data type and handle type.
 */
template <typename PrecomputedCommitments> class VerificationKey_ : public PrecomputedCommitments {
  public:
    VerificationKey_() = default;
    VerificationKey_(const size_t circuit_size, const size_t num_public_inputs)
    {
        this->circuit_size = circuit_size;
        this->log_circuit_size = numeric::get_msb(circuit_size);
        this->num_public_inputs = num_public_inputs;
    };
};

/**
 * @brief Base class containing all entities (or handles on these) in one place.
 *
 * @tparam PrecomputedEntities An instance of PrecomputedEntities_ with affine_element data type and handle type.
 */
template <typename DataType, typename HandleType, size_t NUM_ALL_ENTITIES>
class AllEntities_ : public Entities_<DataType, DataType, NUM_ALL_ENTITIES> {
  public:
    virtual std::vector<HandleType> get_wires() = 0;
    virtual std::vector<HandleType> get_unshifted() = 0;
    virtual std::vector<HandleType> get_to_be_shifted() = 0;
    virtual std::vector<HandleType> get_shifted() = 0;

    // Because of how Gemini is written, is importat to put the polynomials out in this order.
    std::vector<HandleType> get_unshifted_then_shifted()
    {
        std::vector<HandleType> result{ get_unshifted() };
        std::vector<HandleType> shifted{ get_shifted() };
        result.insert(result.end(), shifted.begin(), shifted.end());
        return result;
    };
};

/**
 * @brief Recursive utility function to find max PARTIAL_RELATION_LENGTH tuples of Relations.
 * @details The "partial length" of a relation is 1 + the degree of the relation, where any challenges used in the
 * relation are as constants, not as variables..
 *
 */
template <typename Tuple, std::size_t Index = 0> static constexpr size_t compute_max_partial_relation_length()
{
    if constexpr (Index >= std::tuple_size<Tuple>::value) {
        return 0; // Return 0 when reach end of the tuple
    } else {
        constexpr size_t current_length = std::tuple_element<Index, Tuple>::type::RELATION_LENGTH;
        constexpr size_t next_length = compute_max_partial_relation_length<Tuple, Index + 1>();
        return (current_length > next_length) ? current_length : next_length;
    }
}

/**
 * @brief Recursive utility function to find max TOTAL_RELATION_LENGTH among tuples of Relations.
 * @details The "total length" of a relation is 1 + the degree of the relation, where any challenges used in the
 * relation are regarded as variables.
 *
 */
template <typename Tuple, std::size_t Index = 0> static constexpr size_t compute_max_total_relation_length()
{
    if constexpr (Index >= std::tuple_size<Tuple>::value) {
        return 0; // Return 0 when reach end of the tuple
    } else {
        constexpr size_t current_length = std::tuple_element<Index, Tuple>::type::TOTAL_RELATION_LENGTH;
        constexpr size_t next_length = compute_max_total_relation_length<Tuple, Index + 1>();
        return (current_length > next_length) ? current_length : next_length;
    }
}

/**
 * @brief Recursive utility function to construct a container for the subrelation accumulators of Protogalaxy folding.
 * @details The size of the outer tuple is equal to the number of relations. Each relation contributes an inner tuple of
 * univariates whose size is equal to the number of subrelations of the relation. The length of a univariate in an inner
 * tuple is determined by the corresponding subrelation length and the number of instances to be folded.
 */
template <typename Tuple, size_t NUM_INSTANCES, size_t Index = 0>
static constexpr auto create_protogalaxy_tuple_of_tuples_of_univariates()
{
    if constexpr (Index >= std::tuple_size<Tuple>::value) {
        return std::tuple<>{}; // Return empty when reach end of the tuple
    } else {
        using UnivariateTuple =
            typename std::tuple_element_t<Index,
                                          Tuple>::template ProtogalaxyTupleOfUnivariatesOverSubrelations<NUM_INSTANCES>;
        return std::tuple_cat(std::tuple<UnivariateTuple>{},
                              create_protogalaxy_tuple_of_tuples_of_univariates<Tuple, NUM_INSTANCES, Index + 1>());
    }
}

/**
 * @brief Recursive utility function to construct a container for the subrelation accumulators of sumcheck proving.
 * @details The size of the outer tuple is equal to the number of relations. Each relation contributes an inner tuple of
 * univariates whose size is equal to the number of subrelations of the relation. The length of a univariate in an inner
 * tuple is determined by the corresponding subrelation length.
 */
template <typename Tuple, std::size_t Index = 0> static constexpr auto create_sumcheck_tuple_of_tuples_of_univariates()
{
    if constexpr (Index >= std::tuple_size<Tuple>::value) {
        return std::tuple<>{}; // Return empty when reach end of the tuple
    } else {
        using UnivariateTuple = typename std::tuple_element_t<Index, Tuple>::SumcheckTupleOfUnivariatesOverSubrelations;
        return std::tuple_cat(std::tuple<UnivariateTuple>{},
                              create_sumcheck_tuple_of_tuples_of_univariates<Tuple, Index + 1>());
    }
}

/**
 * @brief Recursive utility function to construct tuple of arrays
 * @details Container for storing value of each identity in each relation. Each Relation contributes an array of
 * length num-identities.
 */
template <typename Tuple, std::size_t Index = 0> static constexpr auto create_tuple_of_arrays_of_values()
{
    if constexpr (Index >= std::tuple_size<Tuple>::value) {
        return std::tuple<>{}; // Return empty when reach end of the tuple
    } else {
        using Values = typename std::tuple_element_t<Index, Tuple>::SumcheckArrayOfValuesOverSubrelations;
        return std::tuple_cat(std::tuple<Values>{}, create_tuple_of_arrays_of_values<Tuple, Index + 1>());
    }
}

} // namespace proof_system::honk::flavor

// Forward declare honk flavors
namespace proof_system::honk::flavor {
class Ultra;
class ECCVM;
class ECCVMGrumpkin;
class GoblinUltra;
template <typename BuilderType> class UltraRecursive_;
template <typename BuilderType> class GoblinUltraRecursive_;
} // namespace proof_system::honk::flavor

// Forward declare plonk flavors
namespace proof_system::plonk::flavor {
class Standard;
class Ultra;
} // namespace proof_system::plonk::flavor

// Establish concepts for testing flavor attributes
namespace proof_system {
/**
 * @brief Test whether a type T lies in a list of types ...U.
 *
 * @tparam T The type being tested
 * @tparam U A parameter pack of types being checked against T.
 */
// clang-format off

template <typename T>
concept IsPlonkFlavor = IsAnyOf<T, plonk::flavor::Standard, plonk::flavor::Ultra>;

template <typename T> 
concept IsHonkFlavor = IsAnyOf<T, honk::flavor::Ultra, honk::flavor::GoblinUltra>;

template <typename T> 
concept IsUltraFlavor = IsAnyOf<T, honk::flavor::Ultra, honk::flavor::GoblinUltra>;

template <typename T> 
concept IsGoblinFlavor = IsAnyOf<T, honk::flavor::GoblinUltra,
                                    honk::flavor::GoblinUltraRecursive_<UltraCircuitBuilder>, 
                                    honk::flavor::GoblinUltraRecursive_<GoblinUltraCircuitBuilder>>;

template <typename T> 
concept IsRecursiveFlavor = IsAnyOf<T, honk::flavor::UltraRecursive_<UltraCircuitBuilder>, 
                                       honk::flavor::UltraRecursive_<GoblinUltraCircuitBuilder>, 
                                       honk::flavor::GoblinUltraRecursive_<UltraCircuitBuilder>, 
                                       honk::flavor::GoblinUltraRecursive_<GoblinUltraCircuitBuilder>>;

template <typename T> concept IsGrumpkinFlavor = IsAnyOf<T, honk::flavor::ECCVMGrumpkin>;

template <typename T> concept UltraFlavor = IsAnyOf<T, honk::flavor::Ultra, honk::flavor::GoblinUltra>;

template <typename T> concept ECCVMFlavor = IsAnyOf<T, honk::flavor::ECCVM, honk::flavor::ECCVMGrumpkin>;

// clang-format on
} // namespace proof_system<|MERGE_RESOLUTION|>--- conflicted
+++ resolved
@@ -75,7 +75,6 @@
 
 namespace proof_system::honk::flavor {
 
-<<<<<<< HEAD
 #define DEFINE_POINTER_VIEW(ExpectedSize, ...)                                                                         \
     [[nodiscard]] auto pointer_view()                                                                                  \
     {                                                                                                                  \
@@ -90,23 +89,6 @@
         static_assert(view.size() == ExpectedSize,                                                                     \
                       "Expected array size to match given size (first parameter) in DEFINE_POINTER_VIEW");             \
         return view;                                                                                                   \
-=======
-template <std::size_t ExpectedSize, typename T, std::size_t N> static auto _assert_array_size(std::array<T, N>&& array)
-{
-    static_assert(N == ExpectedSize,
-                  "Expected array size to match given size (first parameter) in DEFINE_POINTER_VIEW");
-    return array;
-}
-
-#define DEFINE_POINTER_VIEW(ExpectedSize, ...)                                                                         \
-    [[nodiscard]] auto pointer_view()                                                                                  \
-    {                                                                                                                  \
-        return _assert_array_size<ExpectedSize>(std::array{ __VA_ARGS__ });                                            \
-    }                                                                                                                  \
-    [[nodiscard]] auto pointer_view() const                                                                            \
-    {                                                                                                                  \
-        return _assert_array_size<ExpectedSize>(std::array{ __VA_ARGS__ });                                            \
->>>>>>> db0f3ab9
     }
 
 /**
@@ -119,12 +101,6 @@
 template <typename DataType, typename HandleType, size_t NUM_ENTITIES> class Entities_ {
   public:
     virtual ~Entities_() = default;
-<<<<<<< HEAD
-=======
-    // TODO(AD): remove these with the backing array
-    typename ArrayType::iterator begin() { return _data.begin(); };
-    typename ArrayType::iterator end() { return _data.end(); };
->>>>>>> db0f3ab9
 
     constexpr size_t size() { return NUM_ENTITIES; };
 };
