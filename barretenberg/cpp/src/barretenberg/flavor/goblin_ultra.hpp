#pragma once
#include "barretenberg/commitment_schemes/kzg/kzg.hpp"
#include "barretenberg/common/ref_vector.hpp"
#include "barretenberg/flavor/flavor.hpp"
#include "barretenberg/flavor/flavor_macros.hpp"
#include "barretenberg/polynomials/univariate.hpp"
#include "barretenberg/proof_system/circuit_builder/goblin_ultra_circuit_builder.hpp"
#include "barretenberg/relations/auxiliary_relation.hpp"
#include "barretenberg/relations/databus_lookup_relation.hpp"
#include "barretenberg/relations/ecc_op_queue_relation.hpp"
#include "barretenberg/relations/elliptic_relation.hpp"
#include "barretenberg/relations/gen_perm_sort_relation.hpp"
#include "barretenberg/relations/lookup_relation.hpp"
#include "barretenberg/relations/permutation_relation.hpp"
#include "barretenberg/relations/relation_parameters.hpp"
#include "barretenberg/relations/ultra_arithmetic_relation.hpp"
#include "barretenberg/transcript/transcript.hpp"
#include "relation_definitions_fwd.hpp"

namespace proof_system::honk::flavor {

class GoblinUltra {
  public:
    using CircuitBuilder = GoblinUltraCircuitBuilder;
    using Curve = curve::BN254;
    using FF = Curve::ScalarField;
    using GroupElement = Curve::Element;
    using Commitment = Curve::AffineElement;
    using CommitmentHandle = Curve::AffineElement;
    using PCS = pcs::kzg::KZG<Curve>;
    using Polynomial = barretenberg::Polynomial<FF>;
    using PolynomialHandle = std::span<FF>;
    using CommitmentKey = pcs::CommitmentKey<Curve>;
    using VerifierCommitmentKey = pcs::VerifierCommitmentKey<Curve>;

    static constexpr size_t NUM_WIRES = CircuitBuilder::NUM_WIRES;
    // The number of multivariate polynomials on which a sumcheck prover sumcheck operates (including shifts). We often
    // need containers of this size to hold related data, so we choose a name more agnostic than `NUM_POLYNOMIALS`.
    // Note: this number does not include the individual sorted list polynomials.
    static constexpr size_t NUM_ALL_ENTITIES = 53;
    // The number of polynomials precomputed to describe a circuit and to aid a prover in constructing a satisfying
    // assignment of witnesses. We again choose a neutral name.
    static constexpr size_t NUM_PRECOMPUTED_ENTITIES = 28;
    // The total number of witness entities not including shifts.
    static constexpr size_t NUM_WITNESS_ENTITIES = 14;

    using GrandProductRelations =
        std::tuple<proof_system::UltraPermutationRelation<FF>, proof_system::LookupRelation<FF>>;

    // define the tuple of Relations that comprise the Sumcheck relation
    // Note: made generic for use in GoblinUltraRecursive.
    template <typename FF>
    using Relations_ = std::tuple<proof_system::UltraArithmeticRelation<FF>,
                                  proof_system::UltraPermutationRelation<FF>,
                                  proof_system::LookupRelation<FF>,
                                  proof_system::GenPermSortRelation<FF>,
                                  proof_system::EllipticRelation<FF>,
                                  proof_system::AuxiliaryRelation<FF>,
                                  proof_system::EccOpQueueRelation<FF>,
                                  proof_system::DatabusLookupRelation<FF>>;
    using Relations = Relations_<FF>;

    using LogDerivLookupRelation = proof_system::DatabusLookupRelation<FF>;

    static constexpr size_t MAX_PARTIAL_RELATION_LENGTH = compute_max_partial_relation_length<Relations>();
    static constexpr size_t MAX_TOTAL_RELATION_LENGTH = compute_max_total_relation_length<Relations>();
    static constexpr size_t NUMBER_OF_SUBRELATIONS = compute_number_of_subrelations<Relations>();

    // BATCHED_RELATION_PARTIAL_LENGTH = algebraic degree of sumcheck relation *after* multiplying by the `pow_zeta`
    // random polynomial e.g. For \sum(x) [A(x) * B(x) + C(x)] * PowZeta(X), relation length = 2 and random relation
    // length = 3
    static constexpr size_t BATCHED_RELATION_PARTIAL_LENGTH = MAX_PARTIAL_RELATION_LENGTH + 1;
    static constexpr size_t BATCHED_RELATION_TOTAL_LENGTH = MAX_TOTAL_RELATION_LENGTH + 1;
    static constexpr size_t NUM_RELATIONS = std::tuple_size_v<Relations>;

    template <size_t NUM_INSTANCES>
    using ProtogalaxyTupleOfTuplesOfUnivariates =
        decltype(create_protogalaxy_tuple_of_tuples_of_univariates<Relations, NUM_INSTANCES>());
    using SumcheckTupleOfTuplesOfUnivariates = decltype(create_sumcheck_tuple_of_tuples_of_univariates<Relations>());
    using TupleOfArraysOfValues = decltype(create_tuple_of_arrays_of_values<Relations>());

    // Whether or not the first row of the execution trace is reserved for 0s to enable shifts
    static constexpr bool has_zero_row = true;

    /**
     * @brief A base class labelling precomputed entities and (ordered) subsets of interest.
     * @details Used to build the proving key and verification key.
     */
    template <typename DataType_> class PrecomputedEntities : public PrecomputedEntitiesBase {
      public:
<<<<<<< HEAD
        DataType q_m;             // column 0
        DataType q_c;             // column 1
        DataType q_l;             // column 2
        DataType q_r;             // column 3
        DataType q_o;             // column 4
        DataType q_4;             // column 5
        DataType q_arith;         // column 6
        DataType q_sort;          // column 7
        DataType q_elliptic;      // column 8
        DataType q_aux;           // column 9
        DataType q_lookup;        // column 10
        DataType q_busread;       // column 11
        DataType sigma_1;         // column 12
        DataType sigma_2;         // column 13
        DataType sigma_3;         // column 14
        DataType sigma_4;         // column 15
        DataType id_1;            // column 16
        DataType id_2;            // column 17
        DataType id_3;            // column 18
        DataType id_4;            // column 19
        DataType table_1;         // column 20
        DataType table_2;         // column 21
        DataType table_3;         // column 22
        DataType table_4;         // column 23
        DataType lagrange_first;  // column 24
        DataType lagrange_last;   // column 25
        DataType lagrange_ecc_op; // column 26 // indicator poly for ecc op gates
        DataType databus_id;      // column 27 // id polynomial, i.e. id_i = i

        DEFINE_POINTER_VIEW(NUM_PRECOMPUTED_ENTITIES,
                            &q_c,
                            &q_l,
                            &q_r,
                            &q_o,
                            &q_4,
                            &q_m,
                            &q_arith,
                            &q_sort,
                            &q_elliptic,
                            &q_aux,
                            &q_lookup,
                            &q_busread,
                            &sigma_1,
                            &sigma_2,
                            &sigma_3,
                            &sigma_4,
                            &id_1,
                            &id_2,
                            &id_3,
                            &id_4,
                            &table_1,
                            &table_2,
                            &table_3,
                            &table_4,
                            &lagrange_first,
                            &lagrange_last,
                            &lagrange_ecc_op,
                            &databus_id)
=======
        using DataType = DataType_;
        DEFINE_FLAVOR_MEMBERS(DataType,
                              q_m,             // column 0
                              q_c,             // column 1
                              q_l,             // column 2
                              q_r,             // column 3
                              q_o,             // column 4
                              q_4,             // column 5
                              q_arith,         // column 6
                              q_sort,          // column 7
                              q_elliptic,      // column 8
                              q_aux,           // column 9
                              q_lookup,        // column 10
                              q_busread,       // column 11
                              sigma_1,         // column 12
                              sigma_2,         // column 13
                              sigma_3,         // column 14
                              sigma_4,         // column 15
                              id_1,            // column 16
                              id_2,            // column 17
                              id_3,            // column 18
                              id_4,            // column 19
                              table_1,         // column 20
                              table_2,         // column 21
                              table_3,         // column 22
                              table_4,         // column 23
                              lagrange_first,  // column 24
                              lagrange_last,   // column 25
                              lagrange_ecc_op, // column 26 // indicator poly for ecc op gates
                              databus_id)      // column 27 // id polynomial, i.e. id_i = i
>>>>>>> ed1501ab

        static constexpr CircuitType CIRCUIT_TYPE = CircuitBuilder::CIRCUIT_TYPE;

        RefVector<DataType> get_selectors()
        {
            return { q_m, q_c, q_l, q_r, q_o, q_4, q_arith, q_sort, q_elliptic, q_aux, q_lookup, q_busread };
        };
        RefVector<DataType> get_sigma_polynomials() { return { sigma_1, sigma_2, sigma_3, sigma_4 }; };
        RefVector<DataType> get_id_polynomials() { return { id_1, id_2, id_3, id_4 }; };
        RefVector<DataType> get_table_polynomials() { return { table_1, table_2, table_3, table_4 }; };
    };

    // GoblinUltra needs to expose more public classes than most flavors due to GoblinUltraRecursive reuse, but these
    // are internal:
  private:
    // WireEntities for basic witness entities
    template <typename DataType> class WireEntities {
      public:
        DEFINE_FLAVOR_MEMBERS(DataType,
                              w_l,  // column 0
                              w_r,  // column 1
                              w_o,  // column 2
                              w_4); // column 3
    };

    // DerivedEntities for derived witness entities
    template <typename DataType> class DerivedEntities {
      public:
        DEFINE_FLAVOR_MEMBERS(DataType,
                              sorted_accum,         // column 4
                              z_perm,               // column 5
                              z_lookup,             // column 6
                              ecc_op_wire_1,        // column 7
                              ecc_op_wire_2,        // column 8
                              ecc_op_wire_3,        // column 9
                              ecc_op_wire_4,        // column 10
                              calldata,             // column 11
                              calldata_read_counts, // column 12
                              lookup_inverses);     // column 13
    };

    /**
     * @brief Container for all witness polynomials used/constructed by the prover.
     * @details Shifts are not included here since they do not occupy their own memory.
     * Combines WireEntities + DerivedEntities.
     */
    template <typename DataType>
    class WitnessEntities : public WireEntities<DataType>, public DerivedEntities<DataType> {
      public:
<<<<<<< HEAD
        DataType w_l;                  // column 0
        DataType w_r;                  // column 1
        DataType w_o;                  // column 2
        DataType w_4;                  // column 3
        DataType sorted_accum;         // column 4
        DataType z_perm;               // column 5
        DataType z_lookup;             // column 6
        DataType ecc_op_wire_1;        // column 7
        DataType ecc_op_wire_2;        // column 8
        DataType ecc_op_wire_3;        // column 9
        DataType ecc_op_wire_4;        // column 10
        DataType calldata;             // column 11
        DataType calldata_read_counts; // column 12
        DataType lookup_inverses;      // column 13

        DEFINE_POINTER_VIEW(NUM_WITNESS_ENTITIES,
                            &w_l,
                            &w_r,
                            &w_o,
                            &w_4,
                            &sorted_accum,
                            &z_perm,
                            &z_lookup,
                            &ecc_op_wire_1,
                            &ecc_op_wire_2,
                            &ecc_op_wire_3,
                            &ecc_op_wire_4,
                            &calldata,
                            &calldata_read_counts,
                            &lookup_inverses)

        std::vector<HandleType> get_wires() override { return { w_l, w_r, w_o, w_4 }; };
        std::vector<HandleType> get_ecc_op_wires()
        {
            return { ecc_op_wire_1, ecc_op_wire_2, ecc_op_wire_3, ecc_op_wire_4 };
        };
=======
        DEFINE_COMPOUND_GET_ALL(WireEntities<DataType>::get_all(), DerivedEntities<DataType>::get_all())

        RefVector<DataType> get_wires() { return WireEntities<DataType>::get_all(); };
        RefVector<DataType> get_ecc_op_wires()
        {
            return { this->ecc_op_wire_1, this->ecc_op_wire_2, this->ecc_op_wire_3, this->ecc_op_wire_4 };
        }
        // The sorted concatenations of table and witness data needed for plookup.
        RefVector<DataType> get_sorted_polynomials()
        {
            return { this->sorted_1, this->sorted_2, this->sorted_3, this->sorted_4 };
        };
    };

    template <typename DataType> class ShiftedEntities {
      public:
        DEFINE_FLAVOR_MEMBERS(DataType,
                              table_1_shift,      // column 0
                              table_2_shift,      // column 1
                              table_3_shift,      // column 2
                              table_4_shift,      // column 3
                              w_l_shift,          // column 4
                              w_r_shift,          // column 5
                              w_o_shift,          // column 6
                              w_4_shift,          // column 7
                              sorted_accum_shift, // column 8
                              z_perm_shift,       // column 9
                              z_lookup_shift      // column 10
        )
>>>>>>> ed1501ab
    };

  public:
    /**
     * @brief A base class labelling all entities (for instance, all of the polynomials used by the prover during
     * sumcheck) in this Honk variant along with particular subsets of interest
     * @details Used to build containers for: the prover's polynomial during sumcheck; the sumcheck's folded
     * polynomials; the univariates consturcted during during sumcheck; the evaluations produced by sumcheck.
     *
     * Symbolically we have: AllEntities = PrecomputedEntities + WitnessEntities + "ShiftedEntities". It could be
     * implemented as such, but we have this now.
     */
    template <typename DataType>
    class AllEntities : public PrecomputedEntities<DataType>,
                        public WitnessEntities<DataType>,
                        public ShiftedEntities<DataType> {
      public:
        DEFINE_COMPOUND_GET_ALL(PrecomputedEntities<DataType>::get_all(),
                                WitnessEntities<DataType>::get_all(),
                                ShiftedEntities<DataType>::get_all())

        RefVector<DataType> get_wires() { return { this->w_l, this->w_r, this->w_o, this->w_4 }; };
        RefVector<DataType> get_ecc_op_wires()
        {
            return { this->ecc_op_wire_1, this->ecc_op_wire_2, this->ecc_op_wire_3, this->ecc_op_wire_4 };
        };
        // Gemini-specific getters.
        RefVector<DataType> get_unshifted()
        {
            return { this->q_c,
                     this->q_l,
                     this->q_r,
                     this->q_o,
                     this->q_4,
                     this->q_m,
                     this->q_arith,
                     this->q_sort,
                     this->q_elliptic,
                     this->q_aux,
                     this->q_lookup,
                     this->q_busread,
                     this->sigma_1,
                     this->sigma_2,
                     this->sigma_3,
                     this->sigma_4,
                     this->id_1,
                     this->id_2,
                     this->id_3,
                     this->id_4,
                     this->table_1,
                     this->table_2,
                     this->table_3,
                     this->table_4,
                     this->lagrange_first,
                     this->lagrange_last,
                     this->lagrange_ecc_op,
                     this->databus_id,
                     this->w_l,
                     this->w_r,
                     this->w_o,
                     this->w_4,
                     this->sorted_accum,
                     this->z_perm,
                     this->z_lookup,
                     this->ecc_op_wire_1,
                     this->ecc_op_wire_2,
                     this->ecc_op_wire_3,
                     this->ecc_op_wire_4,
                     this->calldata,
                     this->calldata_read_counts,
                     this->lookup_inverses };
        };
<<<<<<< HEAD

        std::vector<HandleType> get_witness()
        {
            return { w_l,
                     w_r,
                     w_o,
                     w_4,
                     sorted_accum,
                     z_perm,
                     z_lookup,
                     ecc_op_wire_1,
                     ecc_op_wire_2,
                     ecc_op_wire_3,
                     ecc_op_wire_4,
                     calldata,
                     calldata_read_counts,
                     lookup_inverses };
        };
        std::vector<HandleType> get_to_be_shifted() override
=======
        RefVector<DataType> get_to_be_shifted()
>>>>>>> ed1501ab
        {
            return { this->table_1, this->table_2, this->table_3,      this->table_4, this->w_l,     this->w_r,
                     this->w_o,     this->w_4,     this->sorted_accum, this->z_perm,  this->z_lookup };
        };
<<<<<<< HEAD
        std::vector<HandleType> get_precomputed()
        {
            return { q_m,
                     q_c,
                     q_l,
                     q_r,
                     q_o,
                     q_4,
                     q_arith,
                     q_sort,
                     q_elliptic,
                     q_aux,
                     q_lookup,
                     q_busread,
                     sigma_1,
                     sigma_2,
                     sigma_3,
                     sigma_4,
                     id_1,
                     id_2,
                     id_3,
                     id_4,
                     table_1,
                     table_2,
                     table_3,
                     table_4,
                     lagrange_first,
                     lagrange_last,
                     lagrange_ecc_op,
                     databus_id };
        }
=======
        RefVector<DataType> get_shifted() { return ShiftedEntities<DataType>::get_all(); };
>>>>>>> ed1501ab
    };

    /**
     * @brief The proving key is responsible for storing the polynomials used by the prover.
     * @note TODO(Cody): Maybe multiple inheritance is the right thing here. In that case, nothing should eve inherit
     * from ProvingKey.
     */
    class ProvingKey : public ProvingKey_<PrecomputedEntities<Polynomial>, WitnessEntities<Polynomial>> {
      public:
        // Expose constructors on the base class
        using Base = ProvingKey_<PrecomputedEntities<Polynomial>, WitnessEntities<Polynomial>>;
        using Base::Base;

        std::vector<uint32_t> memory_read_records;
        std::vector<uint32_t> memory_write_records;

        size_t num_ecc_op_gates; // needed to determine public input offset

        // The plookup wires that store plookup read data.
        std::array<PolynomialHandle, 3> get_table_column_wires() { return { w_l, w_r, w_o }; };
    };

    /**
     * @brief The verification key is responsible for storing the the commitments to the precomputed (non-witnessk)
     * polynomials used by the verifier.
     *
     * @note Note the discrepancy with what sort of data is stored here vs in the proving key. We may want to resolve
     * that, and split out separate PrecomputedPolynomials/Commitments data for clarity but also for portability of our
     * circuits.
     */
    using VerificationKey = VerificationKey_<PrecomputedEntities<Commitment>>;

    /**
     * @brief A container for storing the partially evaluated multivariates produced by sumcheck.
     */
    class PartiallyEvaluatedMultivariates : public AllEntities<Polynomial> {

      public:
        PartiallyEvaluatedMultivariates() = default;
        PartiallyEvaluatedMultivariates(const size_t circuit_size)
        {
            // Storage is only needed after the first partial evaluation, hence polynomials of size (n / 2)
<<<<<<< HEAD
            for (auto* poly : pointer_view()) {
                *poly = Polynomial(circuit_size / 2);
=======
            for (auto& poly : this->get_all()) {
                poly = Polynomial(circuit_size / 2);
>>>>>>> ed1501ab
            }
        }
    };

    /**
     * @brief A container for univariates used during Protogalaxy folding and sumcheck.
     * @details During folding and sumcheck, the prover evaluates the relations on these univariates.
     */
    template <size_t LENGTH> using ProverUnivariates = AllEntities<barretenberg::Univariate<FF, LENGTH>>;

    /**
     * @brief A container for univariates produced during the hot loop in sumcheck.
     */
    using ExtendedEdges = ProverUnivariates<MAX_PARTIAL_RELATION_LENGTH>;

    /**
     * @brief A field element for each entity of the flavor. These entities represent the prover polynomials evaluated
     * at one point.
     */
    class AllValues : public AllEntities<FF> {
      public:
        using Base = AllEntities<FF>;
        using Base::Base;
    };

    /**
     * @brief A container for the prover polynomials handles; only stores spans.
     */
    class ProverPolynomials : public AllEntities<PolynomialHandle> {
      public:
        [[nodiscard]] size_t get_polynomial_size() const { return q_c.size(); }
        [[nodiscard]] AllValues get_row(size_t row_idx) const
        {
            AllValues result;
<<<<<<< HEAD
            for (auto [result_field, polynomial] : zip_view(result.pointer_view(), pointer_view())) {
                *result_field = (*polynomial)[row_idx];
=======
            for (auto [result_field, polynomial] : zip_view(result.get_all(), this->get_all())) {
                result_field = polynomial[row_idx];
>>>>>>> ed1501ab
            }
            return result;
        }
    };

    /**
     * @brief A container for the witness commitments.
     */
<<<<<<< HEAD
    using WitnessCommitments = WitnessEntities<Commitment, CommitmentHandle>;
=======
    using WitnessCommitments = WitnessEntities<Commitment>;
>>>>>>> ed1501ab

    /**
     * @brief A container for commitment labels.
     * @note It's debatable whether this should inherit from AllEntities. since most entries are not strictly needed. It
     * has, however, been useful during debugging to have these labels available.
     *
     */
    class CommitmentLabels : public AllEntities<std::string> {
      public:
        CommitmentLabels()
        {
            w_l = "W_L";
            w_r = "W_R";
            w_o = "W_O";
            w_4 = "W_4";
            z_perm = "Z_PERM";
            z_lookup = "Z_LOOKUP";
            sorted_accum = "SORTED_ACCUM";
            ecc_op_wire_1 = "ECC_OP_WIRE_1";
            ecc_op_wire_2 = "ECC_OP_WIRE_2";
            ecc_op_wire_3 = "ECC_OP_WIRE_3";
            ecc_op_wire_4 = "ECC_OP_WIRE_4";
            calldata = "CALLDATA";
            calldata_read_counts = "CALLDATA_READ_COUNTS";
            lookup_inverses = "LOOKUP_INVERSES";

            // The ones beginning with "__" are only used for debugging
            q_c = "__Q_C";
            q_l = "__Q_L";
            q_r = "__Q_R";
            q_o = "__Q_O";
            q_4 = "__Q_4";
            q_m = "__Q_M";
            q_arith = "__Q_ARITH";
            q_sort = "__Q_SORT";
            q_elliptic = "__Q_ELLIPTIC";
            q_aux = "__Q_AUX";
            q_lookup = "__Q_LOOKUP";
            q_busread = "__Q_BUSREAD";
            sigma_1 = "__SIGMA_1";
            sigma_2 = "__SIGMA_2";
            sigma_3 = "__SIGMA_3";
            sigma_4 = "__SIGMA_4";
            id_1 = "__ID_1";
            id_2 = "__ID_2";
            id_3 = "__ID_3";
            id_4 = "__ID_4";
            table_1 = "__TABLE_1";
            table_2 = "__TABLE_2";
            table_3 = "__TABLE_3";
            table_4 = "__TABLE_4";
            lagrange_first = "__LAGRANGE_FIRST";
            lagrange_last = "__LAGRANGE_LAST";
            lagrange_ecc_op = "__Q_ECC_OP_QUEUE";
        };
    };

    /**
     * Note: Made generic for use in GoblinUltraRecursive.
     **/
    template <typename Commitment, typename VerificationKey>
    class VerifierCommitments_ : public AllEntities<Commitment> {
      public:
        VerifierCommitments_(const std::shared_ptr<VerificationKey>& verification_key)
        {
            this->q_m = verification_key->q_m;
            this->q_l = verification_key->q_l;
            this->q_r = verification_key->q_r;
            this->q_o = verification_key->q_o;
            this->q_4 = verification_key->q_4;
            this->q_c = verification_key->q_c;
            this->q_arith = verification_key->q_arith;
            this->q_sort = verification_key->q_sort;
            this->q_elliptic = verification_key->q_elliptic;
            this->q_aux = verification_key->q_aux;
            this->q_lookup = verification_key->q_lookup;
            this->q_busread = verification_key->q_busread;
            this->sigma_1 = verification_key->sigma_1;
            this->sigma_2 = verification_key->sigma_2;
            this->sigma_3 = verification_key->sigma_3;
            this->sigma_4 = verification_key->sigma_4;
            this->id_1 = verification_key->id_1;
            this->id_2 = verification_key->id_2;
            this->id_3 = verification_key->id_3;
            this->id_4 = verification_key->id_4;
            this->table_1 = verification_key->table_1;
            this->table_2 = verification_key->table_2;
            this->table_3 = verification_key->table_3;
            this->table_4 = verification_key->table_4;
            this->lagrange_first = verification_key->lagrange_first;
            this->lagrange_last = verification_key->lagrange_last;
            this->lagrange_ecc_op = verification_key->lagrange_ecc_op;
            this->databus_id = verification_key->databus_id;
        }
    };
    // Specialize for GoblinUltra (general case used in GoblinUltraRecursive).
    using VerifierCommitments = VerifierCommitments_<Commitment, VerificationKey>;
    class FoldingParameters {
      public:
        std::vector<FF> gate_challenges;
        FF target_sum;
    };

    /**
     * @brief Derived class that defines proof structure for GoblinUltra proofs, as well as supporting functions.
     * Note: Made generic for use in GoblinUltraRecursive.
     */
    template <typename Commitment> class Transcript_ : public BaseTranscript {
      public:
        uint32_t circuit_size;
        uint32_t public_input_size;
        uint32_t pub_inputs_offset;
        std::vector<FF> public_inputs;
        Commitment w_l_comm;
        Commitment w_r_comm;
        Commitment w_o_comm;
        Commitment ecc_op_wire_1_comm;
        Commitment ecc_op_wire_2_comm;
        Commitment ecc_op_wire_3_comm;
        Commitment ecc_op_wire_4_comm;
        Commitment calldata_comm;
        Commitment calldata_read_counts_comm;
        Commitment lookup_inverses_comm;
        Commitment sorted_accum_comm;
        Commitment w_4_comm;
        Commitment z_perm_comm;
        Commitment z_lookup_comm;
        std::vector<barretenberg::Univariate<FF, BATCHED_RELATION_PARTIAL_LENGTH>> sumcheck_univariates;
        std::array<FF, NUM_ALL_ENTITIES> sumcheck_evaluations;
        std::vector<Commitment> zm_cq_comms;
        Commitment zm_cq_comm;
        Commitment zm_pi_comm;

        Transcript_() = default;

        Transcript_(const std::vector<uint8_t>& proof)
            : BaseTranscript(proof)
        {}

        void deserialize_full_transcript()
        {
            // take current proof and put them into the struct
            size_t num_bytes_read = 0;
            circuit_size = deserialize_from_buffer<uint32_t>(proof_data, num_bytes_read);
            size_t log_n = numeric::get_msb(circuit_size);

            public_input_size = deserialize_from_buffer<uint32_t>(proof_data, num_bytes_read);
            pub_inputs_offset = deserialize_from_buffer<uint32_t>(proof_data, num_bytes_read);
            for (size_t i = 0; i < public_input_size; ++i) {
                public_inputs.push_back(deserialize_from_buffer<FF>(proof_data, num_bytes_read));
            }
            w_l_comm = deserialize_from_buffer<Commitment>(proof_data, num_bytes_read);
            w_r_comm = deserialize_from_buffer<Commitment>(proof_data, num_bytes_read);
            w_o_comm = deserialize_from_buffer<Commitment>(proof_data, num_bytes_read);
            ecc_op_wire_1_comm = deserialize_from_buffer<Commitment>(proof_data, num_bytes_read);
            ecc_op_wire_2_comm = deserialize_from_buffer<Commitment>(proof_data, num_bytes_read);
            ecc_op_wire_3_comm = deserialize_from_buffer<Commitment>(proof_data, num_bytes_read);
            ecc_op_wire_4_comm = deserialize_from_buffer<Commitment>(proof_data, num_bytes_read);
            calldata_comm = deserialize_from_buffer<Commitment>(proof_data, num_bytes_read);
            calldata_read_counts_comm = deserialize_from_buffer<Commitment>(proof_data, num_bytes_read);
            lookup_inverses_comm = deserialize_from_buffer<Commitment>(proof_data, num_bytes_read);
            sorted_accum_comm = deserialize_from_buffer<Commitment>(proof_data, num_bytes_read);
            w_4_comm = deserialize_from_buffer<Commitment>(proof_data, num_bytes_read);
            z_perm_comm = deserialize_from_buffer<Commitment>(proof_data, num_bytes_read);
            z_lookup_comm = deserialize_from_buffer<Commitment>(proof_data, num_bytes_read);
            for (size_t i = 0; i < log_n; ++i) {
                sumcheck_univariates.push_back(
                    deserialize_from_buffer<barretenberg::Univariate<FF, BATCHED_RELATION_PARTIAL_LENGTH>>(
                        proof_data, num_bytes_read));
            }
            sumcheck_evaluations =
                deserialize_from_buffer<std::array<FF, NUM_ALL_ENTITIES>>(proof_data, num_bytes_read);
            for (size_t i = 0; i < log_n; ++i) {
                zm_cq_comms.push_back(deserialize_from_buffer<Commitment>(proof_data, num_bytes_read));
            }
            zm_cq_comm = deserialize_from_buffer<Commitment>(proof_data, num_bytes_read);
            zm_pi_comm = deserialize_from_buffer<Commitment>(proof_data, num_bytes_read);
        }

        void serialize_full_transcript()
        {
            size_t old_proof_length = proof_data.size();
            proof_data.clear();
            size_t log_n = numeric::get_msb(circuit_size);
            serialize_to_buffer(circuit_size, proof_data);
            serialize_to_buffer(public_input_size, proof_data);
            serialize_to_buffer(pub_inputs_offset, proof_data);
            for (size_t i = 0; i < public_input_size; ++i) {
                serialize_to_buffer(public_inputs[i], proof_data);
            }
            serialize_to_buffer(w_l_comm, proof_data);
            serialize_to_buffer(w_r_comm, proof_data);
            serialize_to_buffer(w_o_comm, proof_data);
            serialize_to_buffer(ecc_op_wire_1_comm, proof_data);
            serialize_to_buffer(ecc_op_wire_2_comm, proof_data);
            serialize_to_buffer(ecc_op_wire_3_comm, proof_data);
            serialize_to_buffer(ecc_op_wire_4_comm, proof_data);
            serialize_to_buffer(calldata_comm, proof_data);
            serialize_to_buffer(calldata_read_counts_comm, proof_data);
            serialize_to_buffer(lookup_inverses_comm, proof_data);
            serialize_to_buffer(sorted_accum_comm, proof_data);
            serialize_to_buffer(w_4_comm, proof_data);
            serialize_to_buffer(z_perm_comm, proof_data);
            serialize_to_buffer(z_lookup_comm, proof_data);
            for (size_t i = 0; i < log_n; ++i) {
                serialize_to_buffer(sumcheck_univariates[i], proof_data);
            }
            serialize_to_buffer(sumcheck_evaluations, proof_data);
            for (size_t i = 0; i < log_n; ++i) {
                serialize_to_buffer(zm_cq_comms[i], proof_data);
            }
            serialize_to_buffer(zm_cq_comm, proof_data);
            serialize_to_buffer(zm_pi_comm, proof_data);

            ASSERT(proof_data.size() == old_proof_length);
        }
    };
    // Specialize for GoblinUltra (general case used in GoblinUltraRecursive).
    using Transcript = Transcript_<Commitment>;
};

} // namespace proof_system::honk::flavor<|MERGE_RESOLUTION|>--- conflicted
+++ resolved
@@ -88,66 +88,6 @@
      */
     template <typename DataType_> class PrecomputedEntities : public PrecomputedEntitiesBase {
       public:
-<<<<<<< HEAD
-        DataType q_m;             // column 0
-        DataType q_c;             // column 1
-        DataType q_l;             // column 2
-        DataType q_r;             // column 3
-        DataType q_o;             // column 4
-        DataType q_4;             // column 5
-        DataType q_arith;         // column 6
-        DataType q_sort;          // column 7
-        DataType q_elliptic;      // column 8
-        DataType q_aux;           // column 9
-        DataType q_lookup;        // column 10
-        DataType q_busread;       // column 11
-        DataType sigma_1;         // column 12
-        DataType sigma_2;         // column 13
-        DataType sigma_3;         // column 14
-        DataType sigma_4;         // column 15
-        DataType id_1;            // column 16
-        DataType id_2;            // column 17
-        DataType id_3;            // column 18
-        DataType id_4;            // column 19
-        DataType table_1;         // column 20
-        DataType table_2;         // column 21
-        DataType table_3;         // column 22
-        DataType table_4;         // column 23
-        DataType lagrange_first;  // column 24
-        DataType lagrange_last;   // column 25
-        DataType lagrange_ecc_op; // column 26 // indicator poly for ecc op gates
-        DataType databus_id;      // column 27 // id polynomial, i.e. id_i = i
-
-        DEFINE_POINTER_VIEW(NUM_PRECOMPUTED_ENTITIES,
-                            &q_c,
-                            &q_l,
-                            &q_r,
-                            &q_o,
-                            &q_4,
-                            &q_m,
-                            &q_arith,
-                            &q_sort,
-                            &q_elliptic,
-                            &q_aux,
-                            &q_lookup,
-                            &q_busread,
-                            &sigma_1,
-                            &sigma_2,
-                            &sigma_3,
-                            &sigma_4,
-                            &id_1,
-                            &id_2,
-                            &id_3,
-                            &id_4,
-                            &table_1,
-                            &table_2,
-                            &table_3,
-                            &table_4,
-                            &lagrange_first,
-                            &lagrange_last,
-                            &lagrange_ecc_op,
-                            &databus_id)
-=======
         using DataType = DataType_;
         DEFINE_FLAVOR_MEMBERS(DataType,
                               q_m,             // column 0
@@ -178,7 +118,6 @@
                               lagrange_last,   // column 25
                               lagrange_ecc_op, // column 26 // indicator poly for ecc op gates
                               databus_id)      // column 27 // id polynomial, i.e. id_i = i
->>>>>>> ed1501ab
 
         static constexpr CircuitType CIRCUIT_TYPE = CircuitBuilder::CIRCUIT_TYPE;
 
@@ -228,44 +167,6 @@
     template <typename DataType>
     class WitnessEntities : public WireEntities<DataType>, public DerivedEntities<DataType> {
       public:
-<<<<<<< HEAD
-        DataType w_l;                  // column 0
-        DataType w_r;                  // column 1
-        DataType w_o;                  // column 2
-        DataType w_4;                  // column 3
-        DataType sorted_accum;         // column 4
-        DataType z_perm;               // column 5
-        DataType z_lookup;             // column 6
-        DataType ecc_op_wire_1;        // column 7
-        DataType ecc_op_wire_2;        // column 8
-        DataType ecc_op_wire_3;        // column 9
-        DataType ecc_op_wire_4;        // column 10
-        DataType calldata;             // column 11
-        DataType calldata_read_counts; // column 12
-        DataType lookup_inverses;      // column 13
-
-        DEFINE_POINTER_VIEW(NUM_WITNESS_ENTITIES,
-                            &w_l,
-                            &w_r,
-                            &w_o,
-                            &w_4,
-                            &sorted_accum,
-                            &z_perm,
-                            &z_lookup,
-                            &ecc_op_wire_1,
-                            &ecc_op_wire_2,
-                            &ecc_op_wire_3,
-                            &ecc_op_wire_4,
-                            &calldata,
-                            &calldata_read_counts,
-                            &lookup_inverses)
-
-        std::vector<HandleType> get_wires() override { return { w_l, w_r, w_o, w_4 }; };
-        std::vector<HandleType> get_ecc_op_wires()
-        {
-            return { ecc_op_wire_1, ecc_op_wire_2, ecc_op_wire_3, ecc_op_wire_4 };
-        };
-=======
         DEFINE_COMPOUND_GET_ALL(WireEntities<DataType>::get_all(), DerivedEntities<DataType>::get_all())
 
         RefVector<DataType> get_wires() { return WireEntities<DataType>::get_all(); };
@@ -273,11 +174,6 @@
         {
             return { this->ecc_op_wire_1, this->ecc_op_wire_2, this->ecc_op_wire_3, this->ecc_op_wire_4 };
         }
-        // The sorted concatenations of table and witness data needed for plookup.
-        RefVector<DataType> get_sorted_polynomials()
-        {
-            return { this->sorted_1, this->sorted_2, this->sorted_3, this->sorted_4 };
-        };
     };
 
     template <typename DataType> class ShiftedEntities {
@@ -295,7 +191,6 @@
                               z_perm_shift,       // column 9
                               z_lookup_shift      // column 10
         )
->>>>>>> ed1501ab
     };
 
   public:
@@ -368,68 +263,61 @@
                      this->calldata_read_counts,
                      this->lookup_inverses };
         };
-<<<<<<< HEAD
-
-        std::vector<HandleType> get_witness()
-        {
-            return { w_l,
-                     w_r,
-                     w_o,
-                     w_4,
-                     sorted_accum,
-                     z_perm,
-                     z_lookup,
-                     ecc_op_wire_1,
-                     ecc_op_wire_2,
-                     ecc_op_wire_3,
-                     ecc_op_wire_4,
-                     calldata,
-                     calldata_read_counts,
-                     lookup_inverses };
+
+        RefVector<DataType> get_witness()
+        {
+            return { this->w_l,
+                     this->w_r,
+                     this->w_o,
+                     this->w_4,
+                     this->sorted_accum,
+                     this->z_perm,
+                     this->z_lookup,
+                     this->ecc_op_wire_1,
+                     this->ecc_op_wire_2,
+                     this->ecc_op_wire_3,
+                     this->ecc_op_wire_4,
+                     this->calldata,
+                     this->calldata_read_counts,
+                     this->lookup_inverses };
         };
-        std::vector<HandleType> get_to_be_shifted() override
-=======
         RefVector<DataType> get_to_be_shifted()
->>>>>>> ed1501ab
         {
             return { this->table_1, this->table_2, this->table_3,      this->table_4, this->w_l,     this->w_r,
                      this->w_o,     this->w_4,     this->sorted_accum, this->z_perm,  this->z_lookup };
         };
-<<<<<<< HEAD
-        std::vector<HandleType> get_precomputed()
-        {
-            return { q_m,
-                     q_c,
-                     q_l,
-                     q_r,
-                     q_o,
-                     q_4,
-                     q_arith,
-                     q_sort,
-                     q_elliptic,
-                     q_aux,
-                     q_lookup,
-                     q_busread,
-                     sigma_1,
-                     sigma_2,
-                     sigma_3,
-                     sigma_4,
-                     id_1,
-                     id_2,
-                     id_3,
-                     id_4,
-                     table_1,
-                     table_2,
-                     table_3,
-                     table_4,
-                     lagrange_first,
-                     lagrange_last,
-                     lagrange_ecc_op,
-                     databus_id };
+        RefVector<DataType> get_precomputed()
+        {
+            return { this->q_m,
+                     this->q_c,
+                     this->q_l,
+                     this->q_r,
+                     this->q_o,
+                     this->q_4,
+                     this->q_arith,
+                     this->q_sort,
+                     this->q_elliptic,
+                     this->q_aux,
+                     this->q_lookup,
+                     this->q_busread,
+                     this->sigma_1,
+                     this->sigma_2,
+                     this->sigma_3,
+                     this->sigma_4,
+                     this->id_1,
+                     this->id_2,
+                     this->id_3,
+                     this->id_4,
+                     this->table_1,
+                     this->table_2,
+                     this->table_3,
+                     this->table_4,
+                     this->lagrange_first,
+                     this->lagrange_last,
+                     this->lagrange_ecc_op,
+                     this->databus_id };
         }
-=======
         RefVector<DataType> get_shifted() { return ShiftedEntities<DataType>::get_all(); };
->>>>>>> ed1501ab
     };
 
     /**
@@ -472,13 +360,8 @@
         PartiallyEvaluatedMultivariates(const size_t circuit_size)
         {
             // Storage is only needed after the first partial evaluation, hence polynomials of size (n / 2)
-<<<<<<< HEAD
-            for (auto* poly : pointer_view()) {
-                *poly = Polynomial(circuit_size / 2);
-=======
             for (auto& poly : this->get_all()) {
                 poly = Polynomial(circuit_size / 2);
->>>>>>> ed1501ab
             }
         }
     };
@@ -513,13 +396,8 @@
         [[nodiscard]] AllValues get_row(size_t row_idx) const
         {
             AllValues result;
-<<<<<<< HEAD
-            for (auto [result_field, polynomial] : zip_view(result.pointer_view(), pointer_view())) {
-                *result_field = (*polynomial)[row_idx];
-=======
             for (auto [result_field, polynomial] : zip_view(result.get_all(), this->get_all())) {
                 result_field = polynomial[row_idx];
->>>>>>> ed1501ab
             }
             return result;
         }
@@ -528,11 +406,7 @@
     /**
      * @brief A container for the witness commitments.
      */
-<<<<<<< HEAD
-    using WitnessCommitments = WitnessEntities<Commitment, CommitmentHandle>;
-=======
     using WitnessCommitments = WitnessEntities<Commitment>;
->>>>>>> ed1501ab
 
     /**
      * @brief A container for commitment labels.
