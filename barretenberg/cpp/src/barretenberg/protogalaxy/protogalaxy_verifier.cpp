--- conflicted
+++ resolved
@@ -31,7 +31,6 @@
         inst->alpha = transcript.get_challenge(domain_separator + "_alpha");
     }
 }
-<<<<<<< HEAD
 
 template <class VerifierInstances>
 VerifierFoldingResult<typename VerifierInstances::Flavor> ProtoGalaxyVerifier_<
@@ -41,51 +40,24 @@
 
     prepare_for_folding(fold_data);
     auto delta = transcript.get_challenge("delta");
-=======
-
-template <class VerifierInstances>
-VerifierFoldingResult<typename VerifierInstances::Flavor> ProtoGalaxyVerifier_<
-    VerifierInstances>::fold_public_parameters(std::vector<uint8_t> fold_data)
-{
-    using Flavor = typename VerifierInstances::Flavor;
-
-    prepare_for_folding(fold_data);
-    auto [alpha, delta] = transcript.get_challenges("alpha", "delta");
->>>>>>> 4229173e
     auto accumulator = get_accumulator();
     auto log_instance_size = static_cast<size_t>(numeric::get_msb(accumulator->instance_size));
     auto deltas = compute_round_challenge_pows(log_instance_size, delta);
     std::vector<FF> perturbator_coeffs(log_instance_size + 1);
     for (size_t idx = 0; idx <= log_instance_size; idx++) {
         perturbator_coeffs[idx] = transcript.template receive_from_prover<FF>("perturbator_" + std::to_string(idx));
-<<<<<<< HEAD
     }
     auto perturbator = Polynomial<FF>(perturbator_coeffs);
     auto perturbator_challenge = transcript.get_challenge("perturbator_challenge");
     auto perturbator_at_challenge = perturbator.evaluate(perturbator_challenge);
+
+    // Thed degree of K(X) is dk - k - 1 = k(d - 1) - 1. Hence we need  k(d - 1) evaluations to represent it.
     std::array<FF, (Flavor::MAX_TOTAL_RELATION_LENGTH - 2) * (VerifierInstances::NUM - 1)> combiner_quotient_evals = {};
     for (size_t idx = 0; idx < (Flavor::MAX_TOTAL_RELATION_LENGTH - 2) * (VerifierInstances::NUM - 1); idx++) {
         combiner_quotient_evals[idx] = transcript.template receive_from_prover<FF>(
             "combiner_quotient_" + std::to_string(idx + VerifierInstances::NUM));
     }
     Univariate<FF, (Flavor::MAX_TOTAL_RELATION_LENGTH - 1) * (VerifierInstances::NUM - 1) + 1, VerifierInstances::NUM>
-=======
-    }
-    auto perturbator = Polynomial<FF>(perturbator_coeffs);
-    auto perturbator_challenge = transcript.get_challenge("perturbator_challenge");
-    auto perturbator_at_challenge = perturbator.evaluate(perturbator_challenge);
-
-    // Thed degree of K(X) is dk - k - 1 = k(d - 1) - 1. Hence we need  k(d - 1) evaluations to represent it.
-    std::array<FF, (Flavor::BATCHED_RELATION_TOTAL_LENGTH - 2) * (VerifierInstances::NUM - 1)>
-        combiner_quotient_evals = {};
-    for (size_t idx = 0; idx < (Flavor::BATCHED_RELATION_TOTAL_LENGTH - 2) * (VerifierInstances::NUM - 1); idx++) {
-        combiner_quotient_evals[idx] = transcript.template receive_from_prover<FF>(
-            "combiner_quotient_" + std::to_string(idx + VerifierInstances::NUM));
-    }
-    Univariate<FF,
-               (Flavor::BATCHED_RELATION_TOTAL_LENGTH - 1) * (VerifierInstances::NUM - 1) + 1,
-               VerifierInstances::NUM>
->>>>>>> 4229173e
         combiner_quotient(combiner_quotient_evals);
     auto combiner_challenge = transcript.get_challenge("combiner_quotient_challenge");
     auto combiner_quotient_at_challenge = combiner_quotient.evaluate(combiner_challenge);
