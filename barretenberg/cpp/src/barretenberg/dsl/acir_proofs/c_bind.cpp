--- conflicted
+++ resolved
@@ -54,15 +54,9 @@
         acir_format::circuit_buf_to_acir_format(from_buffer<std::vector<uint8_t>>(constraint_system_buf));
     auto witness = acir_format::witness_buf_to_witness_data(from_buffer<std::vector<uint8_t>>(witness_buf));
 
-<<<<<<< HEAD
-    auto [public_inputs, proof] =
-        acir_composer->create_proof(barretenberg::srs::get_crs_factory(), constraint_system, witness, *is_recursive);
+    auto [public_inputs, proof] = acir_composer->create_proof(constraint_system, witness, *is_recursive);
     *out_public_inputs = to_heap_buffer(public_inputs);
     *out_proof = to_heap_buffer(proof);
-=======
-    auto proof_data = acir_composer->create_proof(constraint_system, witness, *is_recursive);
-    *out = to_heap_buffer(proof_data);
->>>>>>> a3649df0
 }
 
 WASM_EXPORT void acir_load_verification_key(in_ptr acir_composer_ptr, uint8_t const* vk_buf)
