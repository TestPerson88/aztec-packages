#include "acir_composer.hpp"
#include "barretenberg/common/serialize.hpp"
#include "barretenberg/common/throw_or_abort.hpp"
#include "barretenberg/dsl/acir_format/acir_format.hpp"
#include "barretenberg/dsl/acir_format/recursion_constraint.hpp"
#include "barretenberg/dsl/types.hpp"
#include "barretenberg/goblin/mock_circuits.hpp"
#include "barretenberg/plonk/proof_system/proving_key/proving_key.hpp"
#include "barretenberg/plonk/proof_system/proving_key/serialize.hpp"
#include "barretenberg/plonk/proof_system/verification_key/sol_gen.hpp"
#include "barretenberg/plonk/proof_system/verification_key/verification_key.hpp"
#include "barretenberg/srs/factories/crs_factory.hpp"
#include "contract.hpp"

namespace acir_proofs {

AcirComposer::AcirComposer(size_t size_hint, bool verbose)
    : size_hint_(size_hint)
    , verbose_(verbose)
{}

template <typename Builder> void AcirComposer::create_circuit(acir_format::acir_format& constraint_system)
{
    // this seems to have made sense for plonk but no longer makes sense for Honk? if we return early then the
    // sizes below never get set and that eventually causes too few srs points to be extracted
    if (builder_.get_num_gates() > 1) {
        return;
    }
    vinfo("building circuit...");
    builder_ = acir_format::create_circuit<Builder>(constraint_system, size_hint_);
    exact_circuit_size_ = builder_.get_num_gates();
    total_circuit_size_ = builder_.get_total_circuit_size();
    circuit_subgroup_size_ = builder_.get_circuit_subgroup_size(total_circuit_size_);
    size_hint_ = circuit_subgroup_size_;
    vinfo("gates: ", builder_.get_total_circuit_size());
}

std::shared_ptr<proof_system::plonk::proving_key> AcirComposer::init_proving_key(
    acir_format::acir_format& constraint_system)
{
    create_circuit(constraint_system);
    acir_format::Composer composer;
    vinfo("computing proving key...");
    proving_key_ = composer.compute_proving_key(builder_);
    return proving_key_;
}

std::vector<uint8_t> AcirComposer::create_proof(acir_format::acir_format& constraint_system,
                                                acir_format::WitnessVector& witness,
                                                bool is_recursive)
{
    vinfo("building circuit with witness...");
    builder_ = acir_format::create_circuit(constraint_system, size_hint_, witness);

<<<<<<< HEAD
    // info("\nVARIABLES:");
    // for (auto& var : builder_.variables) {
    //     info("variable = ", var);
    // }

    auto num_gates = builder_.num_gates;
    info("num_gates = ", num_gates);
    info("witness.size() = ", witness.size());

    // info("\nPUBLIC INPUT:");
    // for (uint32_t public_input : builder_.public_inputs) {
    //     info("PI = ", builder_.get_variable(public_input));
    // }

    // info("\nWIRES:");
    // for (size_t i = 0; i < num_gates; ++i) {
    //     info("w_1 = ", builder_.get_variable(builder_.w_l()[i]));
    //     info("w_2 = ", builder_.get_variable(builder_.w_r()[i]));
    //     info("w_3 = ", builder_.get_variable(builder_.w_o()[i]));
    //     info("w_4 = ", builder_.get_variable(builder_.w_4()[i]));
    // }
    // info("\nSELECTORS:");
    // for (size_t i = 0; i < num_gates; ++i) {
    //     info("q_1 = ", builder_.q_1()[i]);
    //     info("q_2 = ", builder_.q_2()[i]);
    //     info("q_3 = ", builder_.q_3()[i]);
    //     info("q_4 = ", builder_.q_4()[i]);
    //     info("q_c = ", builder_.q_c()[i]);
    //     info("q_m = ", builder_.q_m()[i]);
    //     info("q_arith = ", builder_.q_arith()[i]);
    // }

=======
>>>>>>> a9537fb4
    vinfo("gates: ", builder_.get_total_circuit_size());

    auto composer = [&]() {
        if (proving_key_) {
            return acir_format::Composer(proving_key_, nullptr);
        }

        acir_format::Composer composer;
        vinfo("computing proving key...");
        proving_key_ = composer.compute_proving_key(builder_);
        vinfo("done.");
        return composer;
    }();

    vinfo("creating proof...");
    std::vector<uint8_t> proof;
    if (is_recursive) {
        auto prover = composer.create_prover(builder_);
        proof = prover.construct_proof().proof_data;
    } else {
        auto prover = composer.create_ultra_with_keccak_prover(builder_);
        proof = prover.construct_proof().proof_data;
    }
    vinfo("done.");
    return proof;
}

void AcirComposer::create_goblin_circuit(acir_format::acir_format& constraint_system,
                                         acir_format::WitnessVector& witness)
{
    // TODO(https://github.com/AztecProtocol/barretenberg/issues/816): The public inputs in constraint_system do not
    // index into "witness" but rather into the future "variables" which it assumes will be equal to witness but with a
    // prepended zero. We want to remove this +1 so that public_inputs properly indexes into witness because we're about
    // to make calls like add_variable(witness[public_inputs[idx]]). Once the +1 is removed from noir, this correction
    // can be removed entirely and we can use constraint_system.public_inputs directly.
    const uint32_t pre_applied_noir_offset = 1;
    std::vector<uint32_t> corrected_public_inputs;
    for (const auto& index : constraint_system.public_inputs) {
        corrected_public_inputs.emplace_back(index - pre_applied_noir_offset);
    }

    // Construct a builder using the witness and public input data from acir
    goblin_builder_ =
        acir_format::GoblinBuilder{ goblin.op_queue, witness, corrected_public_inputs, constraint_system.varnum };

    // Populate constraints in the builder via the data in constraint_system
    acir_format::build_constraints(goblin_builder_, constraint_system, true);

    // TODO(https://github.com/AztecProtocol/barretenberg/issues/817): Add some arbitrary op gates to ensure the
    // associated polynomials are non-zero and to give ECCVM and Translator some ECC ops to process.
    GoblinMockCircuits::construct_goblin_ecc_op_circuit(goblin_builder_);
}

std::vector<uint8_t> AcirComposer::create_goblin_proof()
{
    return goblin.construct_proof(goblin_builder_);
}

std::shared_ptr<proof_system::plonk::verification_key> AcirComposer::init_verification_key()
{
    if (!proving_key_) {
        throw_or_abort("Compute proving key first.");
    }
    vinfo("computing verification key...");
    acir_format::Composer composer(proving_key_, nullptr);
    verification_key_ = composer.compute_verification_key(builder_);
    vinfo("done.");
    return verification_key_;
}

void AcirComposer::load_verification_key(proof_system::plonk::verification_key_data&& data)
{
    verification_key_ = std::make_shared<proof_system::plonk::verification_key>(
        std::move(data), srs::get_crs_factory()->get_verifier_crs());
}

bool AcirComposer::verify_proof(std::vector<uint8_t> const& proof, bool is_recursive)
{
    acir_format::Composer composer(proving_key_, verification_key_);

    if (!verification_key_) {
        vinfo("computing verification key...");
        verification_key_ = composer.compute_verification_key(builder_);
        vinfo("done.");
    }

    // Hack. Shouldn't need to do this. 2144 is size with no public inputs.
    builder_.public_inputs.resize((proof.size() - 2144) / 32);

    // TODO: We could get rid of this, if we made the Noir program specify whether something should be
    // TODO: created with the recursive setting or not. ie:
    //
    // #[recursive_friendly]
    // fn main() {}
    // would put in the ACIR that we want this to be recursion friendly with a flag maybe and the backend
    // would set the is_recursive flag to be true.
    // This would eliminate the need for nargo to have a --recursive flag
    //
    // End result is that we may just be able to get it off of builder_, like builder_.is_recursive_friendly
    if (is_recursive) {
        auto verifier = composer.create_verifier(builder_);
        return verifier.verify_proof({ proof });
    } else {
        auto verifier = composer.create_ultra_with_keccak_verifier(builder_);
        return verifier.verify_proof({ proof });
    }
}

bool AcirComposer::verify_goblin_proof(std::vector<uint8_t> const& proof)
{
    return goblin.verify_proof({ proof });
}

std::string AcirComposer::get_solidity_verifier()
{
    std::ostringstream stream;
    output_vk_sol(stream, verification_key_, "UltraVerificationKey");
    return stream.str() + CONTRACT_SOURCE;
}

/**
 * TODO: We should change this to return a proof without public inputs, since that is what std::verify_proof
 * TODO: takes.
 * @brief Takes in a proof buffer and converts into a vector of field elements.
 *        The Recursion opcode requires the proof serialized as a vector of witnesses.
 *        Use this method to get the witness values!
 *
 * @param proof
 * @param num_inner_public_inputs - number of public inputs on the proof being serialized
 */
std::vector<barretenberg::fr> AcirComposer::serialize_proof_into_fields(std::vector<uint8_t> const& proof,
                                                                        size_t num_inner_public_inputs)
{
    transcript::StandardTranscript transcript(proof,
                                              acir_format::Composer::create_manifest(num_inner_public_inputs),
                                              transcript::HashType::PedersenBlake3s,
                                              16);

    return acir_format::export_transcript_in_recursion_format(transcript);
}

/**
 * @brief Takes in a verification key buffer and converts into a vector of field elements.
 *        The Recursion opcode requires the vk serialized as a vector of witnesses.
 *        Use this method to get the witness values!
 *        The composer should already have a verification key initialized.
 */
std::vector<barretenberg::fr> AcirComposer::serialize_verification_key_into_fields()
{
    return acir_format::export_key_in_recursion_format(verification_key_);
}

} // namespace acir_proofs<|MERGE_RESOLUTION|>--- conflicted
+++ resolved
@@ -52,41 +52,6 @@
     vinfo("building circuit with witness...");
     builder_ = acir_format::create_circuit(constraint_system, size_hint_, witness);
 
-<<<<<<< HEAD
-    // info("\nVARIABLES:");
-    // for (auto& var : builder_.variables) {
-    //     info("variable = ", var);
-    // }
-
-    auto num_gates = builder_.num_gates;
-    info("num_gates = ", num_gates);
-    info("witness.size() = ", witness.size());
-
-    // info("\nPUBLIC INPUT:");
-    // for (uint32_t public_input : builder_.public_inputs) {
-    //     info("PI = ", builder_.get_variable(public_input));
-    // }
-
-    // info("\nWIRES:");
-    // for (size_t i = 0; i < num_gates; ++i) {
-    //     info("w_1 = ", builder_.get_variable(builder_.w_l()[i]));
-    //     info("w_2 = ", builder_.get_variable(builder_.w_r()[i]));
-    //     info("w_3 = ", builder_.get_variable(builder_.w_o()[i]));
-    //     info("w_4 = ", builder_.get_variable(builder_.w_4()[i]));
-    // }
-    // info("\nSELECTORS:");
-    // for (size_t i = 0; i < num_gates; ++i) {
-    //     info("q_1 = ", builder_.q_1()[i]);
-    //     info("q_2 = ", builder_.q_2()[i]);
-    //     info("q_3 = ", builder_.q_3()[i]);
-    //     info("q_4 = ", builder_.q_4()[i]);
-    //     info("q_c = ", builder_.q_c()[i]);
-    //     info("q_m = ", builder_.q_m()[i]);
-    //     info("q_arith = ", builder_.q_arith()[i]);
-    // }
-
-=======
->>>>>>> a9537fb4
     vinfo("gates: ", builder_.get_total_circuit_size());
 
     auto composer = [&]() {
