#pragma once
#include "barretenberg/common/thread.hpp"
#include "barretenberg/ecc/curves/bn254/fr.hpp"
#include "barretenberg/flavor/flavor.hpp"
#include "barretenberg/flavor/goblin_ultra.hpp"
#include "barretenberg/flavor/ultra.hpp"
#include "barretenberg/honk/proof_system/folding_result.hpp"
#include "barretenberg/polynomials/pow.hpp"
#include "barretenberg/polynomials/univariate.hpp"
#include "barretenberg/proof_system/relations/relation_parameters.hpp"
#include "barretenberg/proof_system/relations/utils.hpp"
#include "barretenberg/sumcheck/instance/instances.hpp"

namespace proof_system::honk {
template <class ProverInstances_> class ProtoGalaxyProver_ {
  public:
    using ProverInstances = ProverInstances_;
    using Flavor = typename ProverInstances::Flavor;
    using FF = typename Flavor::FF;
    using Instance = typename ProverInstances::Instance;
    using Utils = barretenberg::RelationUtils<Flavor>;
    using RowEvaluations = typename Flavor::AllValues;
    using ProverPolynomials = typename Flavor::ProverPolynomials;
    using Relations = typename Flavor::Relations;

    using BaseUnivariate = Univariate<FF, ProverInstances::NUM>;
<<<<<<< HEAD
    using ExtendedUnivariate = Univariate<FF, (Flavor::MAX_RELATION_LENGTH - 1) * (ProverInstances::NUM - 1) + 1>;
    // ProverInstances::NUM containts the accumulator as well hence the -1
    using RandomExtendedUnivariate =
        Univariate<FF, (Flavor::MAX_RANDOM_RELATION_LENGTH - 1) * (ProverInstances::NUM - 1) + 1>;
=======
    // The length of ExtendedUnivariate is the largest length (==degree + 1) of a univariate polynomial obtained by
    // composing a relation with folded instance + challenge data.
    using ExtendedUnivariate = Univariate<FF, (Flavor::MAX_TOTAL_RELATION_LENGTH - 1) * (ProverInstances::NUM - 1) + 1>;
    using ExtendedUnivariateWithRandomization =
        Univariate<FF, (Flavor::BATCHED_RELATION_TOTAL_LENGTH - 1) * (ProverInstances::NUM - 1) + 1>;
>>>>>>> a7354dc7
    using ExtendedUnivariates = typename Flavor::template ProverUnivariates<ExtendedUnivariate::LENGTH>;

    using TupleOfTuplesOfUnivariates =
        typename Flavor::template ProtogalaxyTupleOfTuplesOfUnivariates<ProverInstances::NUM>;
    using RelationEvaluations = typename Flavor::TupleOfArraysOfValues;

    ProverInstances instances;
    BaseTranscript<FF> transcript;

    ProtoGalaxyProver_() = default;
    ProtoGalaxyProver_(ProverInstances insts)
        : instances(insts){};
    ~ProtoGalaxyProver_() = default;

    /**
     * @brief Prior to folding we need to add all the public inputs to the transcript, labelled by their corresponding
     * instance index, compute all the instance's polynomials and record the relation parameters involved in computing
     * these polynomials in the transcript.
     *
     */
    void prepare_for_folding();

    std::array<FF, 3> galaxify(FF);

    static std::vector<FF> compute_pow_polynomial_at_values(const std::vector<FF> betas, const size_t instance_size)
    {
        std::vector<FF> pow_betas(instance_size);
        for (size_t i = 0; i < instance_size; i++) {
            auto res = FF(1);
            for (size_t j = i, beta_idx = 0; j > 0; j >>= 1, beta_idx++) {
                if ((j & 1) == 1) {
                    res *= betas[beta_idx];
                }
            }
            pow_betas[i] = res;
        }
        return pow_betas;
    }

    /**
     * @brief For a new round challenge δ at each iteration of the ProtoGalaxy protocol, compute the vector
     * [δ, δ^2,..., δ^t] where t = logn and n is the size of the instance.
     */
    static std::vector<FF> compute_round_challenge_pows(const size_t log_instance_size, const FF& round_challenge)
    {
        std::vector<FF> pows(log_instance_size);
        pows[0] = round_challenge;
        for (size_t i = 1; i < log_instance_size; i++) {
            pows[i] = pows[i - 1].sqr();
        }
        return pows;
    }

    // Returns the accumulator, which is the first element in ProverInstances. The accumulator is assumed to have the
    // FoldingParameters set and be the result of a previous round of folding.
    // TODO(https://github.com/AztecProtocol/barretenberg/issues/740): handle the case when the accumulator is empty
    // (i.e. we are in the first round of folding)/
    std::shared_ptr<Instance> get_accumulator() { return instances[0]; }

    /**
     * @brief Compute the values of the full Honk relation at each row in the execution trace, f_i(ω) in the
     * ProtoGalaxy paper, given the evaluations of all the prover polynomials and α (the parameter that helps establish
     * each subrelation is independently valid in Honk - from the Plonk paper, DO NOT confuse with α in ProtoGalaxy),
     */
    static std::vector<FF> compute_full_honk_evaluations(const ProverPolynomials& instance_polynomials,
                                                         const FF& alpha,
                                                         const RelationParameters<FF>& relation_parameters)
    {
        auto instance_size = std::get<0>(instance_polynomials._data).size();

        std::vector<FF> full_honk_evaluations(instance_size);
        for (size_t row = 0; row < instance_size; row++) {
            auto row_evaluations = instance_polynomials.get_row(row);
            RelationEvaluations relation_evaluations;
            Utils::zero_elements(relation_evaluations);

            // Note that the evaluations are accumulated with the gate separation challenge being 1 at this stage, as
            // this specific randomness is added later through the power polynomial univariate specific to ProtoGalaxy
            Utils::template accumulate_relation_evaluations<>(
                row_evaluations, relation_evaluations, relation_parameters, FF(1));

            auto running_challenge = FF(1);
            auto output = FF(0);
            Utils::scale_and_batch_elements(relation_evaluations, alpha, running_challenge, output);
            full_honk_evaluations[row] = output;
        }
        return full_honk_evaluations;
    }

    /**
     * @brief  Recursively compute the parent nodes of each level in there, starting from the leaves. Note that at each
     * level, the resulting parent nodes will be polynomials of degree (level + 1) because we multiply by an additional
     * factor of X.
     */
    static std::vector<FF> construct_coefficients_tree(const std::vector<FF>& betas,
                                                       const std::vector<FF>& deltas,
                                                       const std::vector<std::vector<FF>>& prev_level_coeffs,
                                                       size_t level = 1)
    {
        // if we are at level t in the tree, where t = logn and n is the instance size, we have reached the root which
        // contains the coefficients of the perturbator polynomial
        if (level == betas.size()) {
            return prev_level_coeffs[0];
        }

        auto degree = level + 1;
        auto prev_level_width = prev_level_coeffs.size();
        // we need degree + 1 terms to represent the intermediate polynomials
        std::vector<std::vector<FF>> level_coeffs(prev_level_width >> 1, std::vector<FF>(degree + 1, 0));
        for (size_t node = 0; node < prev_level_width; node += 2) {
            auto parent = node >> 1;
            std::copy(prev_level_coeffs[node].begin(), prev_level_coeffs[node].end(), level_coeffs[parent].begin());
            for (size_t d = 0; d < degree; d++) {
                level_coeffs[parent][d] += prev_level_coeffs[node + 1][d] * betas[level];
                level_coeffs[parent][d + 1] += prev_level_coeffs[node + 1][d] * deltas[level];
            }
        }
        return construct_coefficients_tree(betas, deltas, level_coeffs, level + 1);
    }

    /**
     * @brief We construct the coefficients of the perturbator polynomial in O(n) time following the technique in
     * Claim 4.4. Consider a binary tree whose leaves are the evaluations of the full Honk relation at each row in the
     * execution trace. The subsequent levels in the tree are constructed using the following technique: At level i in
     * the tree, label the branch connecting the left node n_l to its parent by 1 and for the right node n_r by β_i +
     * δ_i X. The value of the parent node n will be constructed as n = n_l + n_r * (β_i + δ_i X). Recurse over each
     * layer until the root is reached which will correspond to the perturbator polynomial F(X).
     * TODO(https://github.com/AztecProtocol/barretenberg/issues/745): make computation of perturbator more memory
     * efficient, operate in-place and use std::resize; add multithreading
     */
    static std::vector<FF> construct_perturbator_coefficients(const std::vector<FF>& betas,
                                                              const std::vector<FF>& deltas,
                                                              const std::vector<FF>& full_honk_evaluations)
    {
        auto width = full_honk_evaluations.size();
        std::vector<std::vector<FF>> first_level_coeffs(width >> 1, std::vector<FF>(2, 0));
        for (size_t node = 0; node < width; node += 2) {
            auto parent = node >> 1;
            first_level_coeffs[parent][0] = full_honk_evaluations[node] + full_honk_evaluations[node + 1] * betas[0];
            first_level_coeffs[parent][1] = full_honk_evaluations[node + 1] * deltas[0];
        }
        return construct_coefficients_tree(betas, deltas, first_level_coeffs);
    }

    /**
     * @brief Construct the power perturbator polynomial F(X) in coefficient form from the accumulator, representing the
     * relaxed instance.
     *
     *
     */
    static Polynomial<FF> compute_perturbator(const std::shared_ptr<Instance> accumulator,
                                              const std::vector<FF>& deltas,
                                              const FF& alpha)
    {
        auto full_honk_evaluations =
            compute_full_honk_evaluations(accumulator->prover_polynomials, alpha, accumulator->relation_parameters);
        const auto betas = accumulator->folding_parameters.gate_separation_challenges;
        assert(betas.size() == deltas.size());
        auto coeffs = construct_perturbator_coefficients(betas, deltas, full_honk_evaluations);
        return Polynomial<FF>(coeffs);
    }

    ProverFoldingResult<Flavor> fold_instances();

    TupleOfTuplesOfUnivariates univariate_accumulators;

    /**
     * @brief Prepare a univariate polynomial for relation execution in one step of the main loop in folded instance
     * construction.
     * @details For a fixed prover polynomial index, extract that polynomial from each instance in Instances. From each
     * polynomial, extract the value at row_idx. Use these values to create a univariate polynomial, and then extend
     * (i.e., compute additional evaluations at adjacent domain values) as needed.
     * @todo TODO(https://github.com/AztecProtocol/barretenberg/issues/751) Optimize memory
     */
    void extend_univariates(ExtendedUnivariates& extended_univariates,
                            const ProverInstances& instances,
                            const size_t row_idx)
    {
        for (size_t poly_idx = 0; poly_idx < Flavor::NUM_ALL_ENTITIES; poly_idx++) {
            auto base_univariate = instances.row_to_univariate(poly_idx, row_idx);
            extended_univariates[poly_idx] = base_univariate.template extend_to<ExtendedUnivariate::LENGTH>();
        }
    }

    template <typename Parameters, size_t relation_idx = 0>
    void accumulate_relation_univariates(TupleOfTuplesOfUnivariates& univariate_accumulators,
                                         const ExtendedUnivariates& extended_univariates,
                                         const Parameters& relation_parameters,
                                         const FF& scaling_factor)
    {
        using Relation = std::tuple_element_t<relation_idx, Relations>;
        Relation::accumulate(
            std::get<relation_idx>(univariate_accumulators), extended_univariates, relation_parameters, scaling_factor);

        // Repeat for the next relation.
        if constexpr (relation_idx + 1 < Flavor::NUM_RELATIONS) {
            accumulate_relation_univariates<Parameters, relation_idx + 1>(
                univariate_accumulators, extended_univariates, relation_parameters, scaling_factor);
        }
    }

    /**
     * @brief Compute the combiner polynomial $G$ in the Protogalaxy paper.
     *
     * @todo TODO(https://github.com/AztecProtocol/barretenberg/issues/754) Provide the right challenge to here
     */
<<<<<<< HEAD
    RandomExtendedUnivariate compute_combiner(const ProverInstances& instances,
                                              const proof_system::RelationParameters<FF>& relation_parameters,
                                              const std::vector<FF> pow_betas_star,
                                              const FF alpha)
=======
    ExtendedUnivariateWithRandomization compute_combiner(const ProverInstances& instances,
                                                         const PowUnivariate<typename Flavor::FF>& pow_univariate,
                                                         const typename Flavor::FF alpha)
>>>>>>> a7354dc7
    {
        size_t common_circuit_size = instances[0]->prover_polynomials._data[0].size();
        // Precompute the vector of required powers of zeta
        // TODO(https://github.com/AztecProtocol/barretenberg/issues/751): Parallelize this.
        // NB: there is a similar TODO in the sumcheck function `compute_univariate`.
        // std::vector<FF> pow_challenges(common_circuit_size);
        // pow_challenges[0] = pow_univariate.partial_evaluation_constant;
        // for (size_t i = 1; i < common_circuit_size; ++i) {
        //     pow_challenges[i] = pow_challenges[i - 1] * pow_univariate.zeta_pow;
        // }

        // Determine number of threads for multithreading.
        // Note: Multithreading is "on" for every round but we reduce the number of threads from the max available based
        // on a specified minimum number of iterations per thread. This eventually leads to the use of a single thread.
        // For now we use a power of 2 number of threads simply to ensure the round size is evenly divided.
        size_t max_num_threads = get_num_cpus_pow2(); // number of available threads (power of 2)
        size_t min_iterations_per_thread = 1 << 6; // min number of iterations for which we'll spin up a unique thread
        size_t desired_num_threads = common_circuit_size / min_iterations_per_thread;
        size_t num_threads = std::min(desired_num_threads, max_num_threads); // fewer than max if justified
        num_threads = num_threads > 0 ? num_threads : 1;                     // ensure num threads is >= 1
        size_t iterations_per_thread = common_circuit_size / num_threads;    // actual iterations per thread

        // Constuct univariate accumulator containers; one per thread
        std::vector<TupleOfTuplesOfUnivariates> thread_univariate_accumulators(num_threads);
        for (auto& accum : thread_univariate_accumulators) {
            Utils::zero_univariates(accum);
        }

        // Constuct extended univariates containers; one per thread
        std::vector<ExtendedUnivariates> extended_univariates;
        extended_univariates.resize(num_threads);

        // Accumulate the contribution from each sub-relation
        parallel_for(num_threads, [&](size_t thread_idx) {
            size_t start = thread_idx * iterations_per_thread;
            size_t end = (thread_idx + 1) * iterations_per_thread;

            for (size_t idx = start; idx < end; idx++) {
                extend_univariates(extended_univariates[thread_idx], instances, idx);

                FF pow_challenge = pow_betas_star[idx];

                // Accumulate the i-th row's univariate contribution. Note that the relation parameters passed to this
                // function have already been folded
                accumulate_relation_univariates(
                    thread_univariate_accumulators[thread_idx],
                    extended_univariates[thread_idx],
                    instances.relation_parameters, // these parameters have already been folded
                    pow_challenge);
            }
        });

        // Accumulate the per-thread univariate accumulators into a single set of accumulators
        for (auto& accumulators : thread_univariate_accumulators) {
            Utils::add_nested_tuples(univariate_accumulators, accumulators);
        }
        // Batch the univariate contributions from each sub-relation to obtain the round univariate
<<<<<<< HEAD
        return Utils::template batch_over_relations<RandomExtendedUnivariate>(univariate_accumulators, alpha);
    }

    static Univariate<FF,
                      (Flavor::MAX_RANDOM_RELATION_LENGTH - 1) * (ProverInstances::NUM - 1) + 1,
                      ProverInstances::NUM>
    compute_combiner_quotient(FF compressed_perturbator, RandomExtendedUnivariate combiner)
    {
        // degree dk - k - 1  = d(k - 1) - 1
        std::array<FF, (Flavor::MAX_RANDOM_RELATION_LENGTH - 2) * (ProverInstances::NUM - 1)>
            combiner_quotient_evals = {};

        // we need to evaluate at values not part in the vanishing set
        for (size_t point = ProverInstances::NUM; point < combiner.size(); point++) {
            auto idx = point - ProverInstances::NUM;
            auto lagrange_0 = FF(1) - FF(point);
            auto vanishing_polynomial = FF(point) * (FF(point) - 1);
            combiner_quotient_evals[idx] =
                (combiner.value_at(point) - compressed_perturbator * lagrange_0) / vanishing_polynomial;
        }

        Univariate<FF, (Flavor::MAX_RANDOM_RELATION_LENGTH - 1) * (ProverInstances::NUM - 1) + 1, ProverInstances::NUM>
            combiner_quotient(combiner_quotient_evals);
        return combiner_quotient;
=======
        return Utils::template batch_over_relations<ExtendedUnivariateWithRandomization>(
            univariate_accumulators, alpha, pow_univariate);
>>>>>>> a7354dc7
    }

    /**
     * @brief Create folded (univariate) relation parameters.
     * @details For a given relation parameter type, extract that parameter from each instance, place the values in a
     * univariate (i.e., sum them against an appropriate univariate Lagrange basis) and then extended as needed during
     * the constuction of the combiner.
     */
    static void fold_parameters(ProverInstances& instances)
    {
        // array of parameters to be computed
        auto& folded_parameters = instances.relation_parameters.to_fold;
        size_t param_idx = 0;
        for (auto& folded_parameter : folded_parameters) {
            Univariate<FF, ProverInstances::NUM> tmp(0);
            size_t instance_idx = 0;
            for (auto& instance : instances) {
                tmp.value_at(instance_idx) = instance->relation_parameters.to_fold[param_idx];
                instance_idx++;
            }
            folded_parameter.get() = tmp.template extend_to<ProverInstances::EXTENDED_LENGTH>();
            param_idx++;
        }
    }
};

extern template class ProtoGalaxyProver_<ProverInstances_<honk::flavor::Ultra, 2>>;
extern template class ProtoGalaxyProver_<ProverInstances_<honk::flavor::GoblinUltra, 2>>;
} // namespace proof_system::honk<|MERGE_RESOLUTION|>--- conflicted
+++ resolved
@@ -24,18 +24,11 @@
     using Relations = typename Flavor::Relations;
 
     using BaseUnivariate = Univariate<FF, ProverInstances::NUM>;
-<<<<<<< HEAD
-    using ExtendedUnivariate = Univariate<FF, (Flavor::MAX_RELATION_LENGTH - 1) * (ProverInstances::NUM - 1) + 1>;
-    // ProverInstances::NUM containts the accumulator as well hence the -1
-    using RandomExtendedUnivariate =
-        Univariate<FF, (Flavor::MAX_RANDOM_RELATION_LENGTH - 1) * (ProverInstances::NUM - 1) + 1>;
-=======
     // The length of ExtendedUnivariate is the largest length (==degree + 1) of a univariate polynomial obtained by
     // composing a relation with folded instance + challenge data.
     using ExtendedUnivariate = Univariate<FF, (Flavor::MAX_TOTAL_RELATION_LENGTH - 1) * (ProverInstances::NUM - 1) + 1>;
     using ExtendedUnivariateWithRandomization =
         Univariate<FF, (Flavor::BATCHED_RELATION_TOTAL_LENGTH - 1) * (ProverInstances::NUM - 1) + 1>;
->>>>>>> a7354dc7
     using ExtendedUnivariates = typename Flavor::template ProverUnivariates<ExtendedUnivariate::LENGTH>;
 
     using TupleOfTuplesOfUnivariates =
@@ -242,16 +235,9 @@
      *
      * @todo TODO(https://github.com/AztecProtocol/barretenberg/issues/754) Provide the right challenge to here
      */
-<<<<<<< HEAD
-    RandomExtendedUnivariate compute_combiner(const ProverInstances& instances,
-                                              const proof_system::RelationParameters<FF>& relation_parameters,
-                                              const std::vector<FF> pow_betas_star,
-                                              const FF alpha)
-=======
     ExtendedUnivariateWithRandomization compute_combiner(const ProverInstances& instances,
-                                                         const PowUnivariate<typename Flavor::FF>& pow_univariate,
-                                                         const typename Flavor::FF alpha)
->>>>>>> a7354dc7
+                                                         const std::vector<FF> pow_betas_star,
+                                                         const FF alpha)
     {
         size_t common_circuit_size = instances[0]->prover_polynomials._data[0].size();
         // Precompute the vector of required powers of zeta
@@ -309,17 +295,17 @@
             Utils::add_nested_tuples(univariate_accumulators, accumulators);
         }
         // Batch the univariate contributions from each sub-relation to obtain the round univariate
-<<<<<<< HEAD
-        return Utils::template batch_over_relations<RandomExtendedUnivariate>(univariate_accumulators, alpha);
+        return Utils::template batch_over_relations<ExtendedUnivariateWithRandomization>(univariate_accumulators,
+                                                                                         alpha);
     }
 
     static Univariate<FF,
-                      (Flavor::MAX_RANDOM_RELATION_LENGTH - 1) * (ProverInstances::NUM - 1) + 1,
+                      (Flavor::BATCHED_RELATION_TOTAL_LENGTH - 1) * (ProverInstances::NUM - 1) + 1,
                       ProverInstances::NUM>
-    compute_combiner_quotient(FF compressed_perturbator, RandomExtendedUnivariate combiner)
+    compute_combiner_quotient(FF compressed_perturbator, ExtendedUnivariateWithRandomization combiner)
     {
         // degree dk - k - 1  = d(k - 1) - 1
-        std::array<FF, (Flavor::MAX_RANDOM_RELATION_LENGTH - 2) * (ProverInstances::NUM - 1)>
+        std::array<FF, (Flavor::BATCHED_RELATION_TOTAL_LENGTH - 2) * (ProverInstances::NUM - 1)>
             combiner_quotient_evals = {};
 
         // we need to evaluate at values not part in the vanishing set
@@ -331,13 +317,11 @@
                 (combiner.value_at(point) - compressed_perturbator * lagrange_0) / vanishing_polynomial;
         }
 
-        Univariate<FF, (Flavor::MAX_RANDOM_RELATION_LENGTH - 1) * (ProverInstances::NUM - 1) + 1, ProverInstances::NUM>
+        Univariate<FF,
+                   (Flavor::BATCHED_RELATION_TOTAL_LENGTH - 1) * (ProverInstances::NUM - 1) + 1,
+                   ProverInstances::NUM>
             combiner_quotient(combiner_quotient_evals);
         return combiner_quotient;
-=======
-        return Utils::template batch_over_relations<ExtendedUnivariateWithRandomization>(
-            univariate_accumulators, alpha, pow_univariate);
->>>>>>> a7354dc7
     }
 
     /**
