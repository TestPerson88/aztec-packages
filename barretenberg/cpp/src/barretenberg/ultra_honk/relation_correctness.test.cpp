--- conflicted
+++ resolved
@@ -336,23 +336,6 @@
     instance->prover_polynomials = Flavor::ProverPolynomials(instance->proving_key);
 
     // Check that selectors are nonzero to ensure corresponding relation has nontrivial contribution
-<<<<<<< HEAD
-    ensure_non_zero(proving_key->q_arith);
-    ensure_non_zero(proving_key->q_delta_range);
-    ensure_non_zero(proving_key->q_lookup);
-    ensure_non_zero(proving_key->q_elliptic);
-    ensure_non_zero(proving_key->q_aux);
-    ensure_non_zero(proving_key->q_busread);
-    ensure_non_zero(proving_key->q_poseidon2_external);
-    ensure_non_zero(proving_key->q_poseidon2_internal);
-
-    ensure_non_zero(proving_key->calldata);
-    ensure_non_zero(proving_key->calldata_read_counts);
-    ensure_non_zero(proving_key->calldata_inverses);
-    ensure_non_zero(proving_key->return_data);
-    ensure_non_zero(proving_key->return_data_read_counts);
-    ensure_non_zero(proving_key->return_data_inverses);
-=======
     ensure_non_zero(proving_key.q_arith);
     ensure_non_zero(proving_key.q_delta_range);
     ensure_non_zero(proving_key.q_lookup);
@@ -364,8 +347,10 @@
 
     ensure_non_zero(proving_key.calldata);
     ensure_non_zero(proving_key.calldata_read_counts);
-    ensure_non_zero(proving_key.lookup_inverses);
->>>>>>> f9a2b7c9
+    ensure_non_zero(proving_key.calldata_inverses);
+    ensure_non_zero(proving_key.return_data);
+    ensure_non_zero(proving_key.return_data_read_counts);
+    ensure_non_zero(proving_key.return_data_inverses);
 
     // Construct the round for applying sumcheck relations and results for storing computed results
     using Relations = typename Flavor::Relations;
