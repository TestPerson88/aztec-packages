#include "barretenberg/ultra_honk/ultra_composer.hpp"
#include "barretenberg/proof_system/circuit_builder/ultra_circuit_builder.hpp"
#include "barretenberg/proof_system/composer/composer_lib.hpp"
#include "barretenberg/proof_system/composer/permutation_lib.hpp"
#include "barretenberg/proof_system/library/grand_product_library.hpp"

namespace proof_system::honk {

/**
 * Compute verification key consisting of selector precommitments.
 *
 * @return Pointer to the resulting verification key of the Instance.
 * */
template <UltraFlavor Flavor>
void UltraComposer_<Flavor>::compute_verification_key(std::shared_ptr<ProverInstance_<Flavor>> instance)
{
    if (instance->verification_key) {
        return;
    }

    auto& proving_key = instance->proving_key;

    auto verification_key =
        std::make_shared<typename Flavor::VerificationKey>(proving_key->circuit_size, proving_key->num_public_inputs);

    // Compute and store commitments to all precomputed polynomials
    verification_key->q_m = commitment_key->commit(proving_key->q_m);
    verification_key->q_l = commitment_key->commit(proving_key->q_l);
    verification_key->q_r = commitment_key->commit(proving_key->q_r);
    verification_key->q_o = commitment_key->commit(proving_key->q_o);
    verification_key->q_c = commitment_key->commit(proving_key->q_c);
    verification_key->sigma_1 = commitment_key->commit(proving_key->sigma_1);
    verification_key->sigma_2 = commitment_key->commit(proving_key->sigma_2);
    verification_key->sigma_3 = commitment_key->commit(proving_key->sigma_3);
    verification_key->id_1 = commitment_key->commit(proving_key->id_1);
    verification_key->id_2 = commitment_key->commit(proving_key->id_2);
    verification_key->id_3 = commitment_key->commit(proving_key->id_3);
    verification_key->lagrange_first = commitment_key->commit(proving_key->lagrange_first);
    verification_key->lagrange_last = commitment_key->commit(proving_key->lagrange_last);

    verification_key->q_4 = commitment_key->commit(proving_key->q_4);
    verification_key->q_arith = commitment_key->commit(proving_key->q_arith);
    verification_key->q_sort = commitment_key->commit(proving_key->q_sort);
    verification_key->q_elliptic = commitment_key->commit(proving_key->q_elliptic);
    verification_key->q_aux = commitment_key->commit(proving_key->q_aux);
    verification_key->q_lookup = commitment_key->commit(proving_key->q_lookup);
    verification_key->sigma_4 = commitment_key->commit(proving_key->sigma_4);
    verification_key->id_4 = commitment_key->commit(proving_key->id_4);
    verification_key->table_1 = commitment_key->commit(proving_key->table_1);
    verification_key->table_2 = commitment_key->commit(proving_key->table_2);
    verification_key->table_3 = commitment_key->commit(proving_key->table_3);
    verification_key->table_4 = commitment_key->commit(proving_key->table_4);

    // TODO(luke): Similar to the lagrange_first/last polynomials, we dont really need to commit to these polynomials
    // due to their simple structure.
    if constexpr (IsGoblinFlavor<Flavor>) {
        verification_key->lagrange_ecc_op = commitment_key->commit(proving_key->lagrange_ecc_op);
        verification_key->q_busread = commitment_key->commit(proving_key->q_busread);
        verification_key->databus_id = commitment_key->commit(proving_key->databus_id);
    }

    instance->verification_key = std::move(verification_key);
}

template <UltraFlavor Flavor>
std::shared_ptr<ProverInstance_<Flavor>> UltraComposer_<Flavor>::create_instance(CircuitBuilder& circuit)
{
    circuit.add_gates_to_ensure_all_polys_are_non_zero();
    circuit.finalize_circuit();
    auto instance = std::make_shared<Instance>(circuit);
<<<<<<< HEAD
    instance->commitment_key = compute_commitment_key(instance->proving_key->circuit_size);
    instance->compute_verification_key();
=======

    if (!commitment_key) {
        commitment_key = compute_commitment_key(instance->proving_key->circuit_size);
    }

    compute_verification_key(instance);
>>>>>>> d43677d8
    return instance;
}

template <UltraFlavor Flavor>
UltraProver_<Flavor> UltraComposer_<Flavor>::create_prover(std::shared_ptr<Instance> instance)
{
    UltraProver_<Flavor> output_state(instance, commitment_key);

    return output_state;
}

template <UltraFlavor Flavor>
UltraVerifier_<Flavor> UltraComposer_<Flavor>::create_verifier(std::shared_ptr<Instance> instance)
{
    UltraVerifier_<Flavor> output_state(instance->verification_key);
    auto pcs_verification_key =
        std::make_unique<VerifierCommitmentKey>(instance->verification_key->circuit_size, crs_factory_);
    output_state.pcs_verification_key = std::move(pcs_verification_key);

    return output_state;
}

template class UltraComposer_<honk::flavor::Ultra>;
template class UltraComposer_<honk::flavor::GoblinUltra>;
} // namespace proof_system::honk<|MERGE_RESOLUTION|>--- conflicted
+++ resolved
@@ -68,17 +68,12 @@
     circuit.add_gates_to_ensure_all_polys_are_non_zero();
     circuit.finalize_circuit();
     auto instance = std::make_shared<Instance>(circuit);
-<<<<<<< HEAD
-    instance->commitment_key = compute_commitment_key(instance->proving_key->circuit_size);
-    instance->compute_verification_key();
-=======
 
     if (!commitment_key) {
         commitment_key = compute_commitment_key(instance->proving_key->circuit_size);
     }
 
     compute_verification_key(instance);
->>>>>>> d43677d8
     return instance;
 }
 
