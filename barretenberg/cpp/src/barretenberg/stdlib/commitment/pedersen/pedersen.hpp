--- conflicted
+++ resolved
@@ -8,29 +8,15 @@
 
 template <typename CircuitBuilder> class pedersen_commitment {
   private:
-<<<<<<< HEAD
-    using bool_t = stdlib::bool_t<ComposerContext>;
-    using field_t = stdlib::field_t<ComposerContext>;
-    using EmbeddedCurve = typename cycle_group<ComposerContext>::Curve;
+    using bool_t = stdlib::bool_t<CircuitBuilder>;
+    using field_t = stdlib::field_t<CircuitBuilder>;
+    using EmbeddedCurve = typename cycle_group<CircuitBuilder>::Curve;
     using GeneratorContext = crypto::GeneratorContext<EmbeddedCurve>;
-=======
-    typedef stdlib::field_t<CircuitBuilder> field_t;
-    typedef stdlib::point<CircuitBuilder> point;
-    typedef stdlib::byte_array<CircuitBuilder> byte_array;
-    typedef stdlib::bool_t<CircuitBuilder> bool_t;
->>>>>>> b4ad8f38
 
   public:
-    static cycle_group<ComposerContext> commit(const std::vector<field_t>& inputs, GeneratorContext context = {});
+    static cycle_group<CircuitBuilder> commit(const std::vector<field_t>& inputs, GeneratorContext context = {});
 
     static field_t compress(const std::vector<field_t>& inputs, GeneratorContext context = {});
-
-    // TODO: kill?
-    static field_t compress(type_is<field_t> auto&&... inputs)
-    {
-        std::vector<field_t> elements({ std::forward<typeof(inputs)>(inputs)... });
-        return compress(elements);
-    }
 
     /**
      * Compress a byte_array.
@@ -39,7 +25,7 @@
      * This is because we require the inputs to regular pedersen compression function are nonzero (we use this method to
      * hash the base layer of our merkle trees)
      */
-    static field_t compress(const byte_array<ComposerContext>& input)
+    static field_t compress(const byte_array<CircuitBuilder>& input)
     {
         const size_t num_bytes = input.size();
         const size_t bytes_per_element = 31;
