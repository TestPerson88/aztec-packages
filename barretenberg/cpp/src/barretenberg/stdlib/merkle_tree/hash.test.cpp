--- conflicted
+++ resolved
@@ -18,15 +18,9 @@
 TEST(stdlib_merkle_tree_hash, compress_native_vs_circuit)
 {
     fr x = uint256_t(0x5ec473eb273a8011, 0x50160109385471ca, 0x2f3095267e02607d, 0x02586f4a39e69b86);
-<<<<<<< HEAD
-    Composer composer = Composer();
-    witness_ct y = witness_ct(&composer, x);
-    field_ct z = pedersen_hash<Composer>::hash({ y, y });
-=======
     Builder builder = Builder();
     witness_ct y = witness_ct(&builder, x);
     field_ct z = pedersen_hash<Builder>::hash_multiple({ y, y });
->>>>>>> b4ad8f38
     auto zz = merkle_tree::hash_pair_native(x, x);
 
     EXPECT_EQ(z.get_value(), zz);
