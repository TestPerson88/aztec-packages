--- conflicted
+++ resolved
@@ -463,21 +463,9 @@
 }
 
 /**
-<<<<<<< HEAD
- * @brief Create an elliptic curve addition gate
- *
- * @details x and y are defined over scalar field. Addition can handle applying the curve endomorphism to one of the
- * points being summed at the time of addition.
- *
- * @param in Elliptic curve point addition gate parameters, including the the affine coordinates of the two points being
- * added, the resulting point coordinates and the selector values that describe whether the endomorphism is used on the
- * second point and whether it is negated.
-=======
  * @brief Create an elliptic curve doubling gate
  *
- *
  * @param in Elliptic curve point doubling gate parameters
->>>>>>> b4ad8f38
  */
 template <typename FF> void UltraCircuitBuilder_<FF>::create_ecc_dbl_gate(const ecc_dbl_gate_<FF>& in)
 {
@@ -493,10 +481,6 @@
     can_fuse_into_previous_gate = can_fuse_into_previous_gate && (w_r[this->num_gates - 1] == in.x1);
     can_fuse_into_previous_gate = can_fuse_into_previous_gate && (w_o[this->num_gates - 1] == in.y1);
 
-<<<<<<< HEAD
-    // q_elliptic_double.emplace_back(1);
-=======
->>>>>>> b4ad8f38
     if (can_fuse_into_previous_gate) {
         q_elliptic_double[this->num_gates - 1] = 1;
     } else {
