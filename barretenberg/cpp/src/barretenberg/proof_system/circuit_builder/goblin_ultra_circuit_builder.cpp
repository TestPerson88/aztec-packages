--- conflicted
+++ resolved
@@ -228,10 +228,6 @@
 }
 
 /**
-<<<<<<< HEAD
- * @brief Poseidon2 external round gate, activates the q_poseidon2_external selector and relation
- */
-=======
  * @brief Create a calldata lookup/read gate
  *
  * @tparam FF
@@ -264,7 +260,9 @@
     ++this->num_gates;
 }
 
->>>>>>> 544d24e4
+/**
+ * @brief Poseidon2 external round gate, activates the q_poseidon2_external selector and relation
+ */
 template <typename FF>
 void GoblinUltraCircuitBuilder_<FF>::create_poseidon2_external_gate(const poseidon2_external_gate_<FF>& in)
 {
