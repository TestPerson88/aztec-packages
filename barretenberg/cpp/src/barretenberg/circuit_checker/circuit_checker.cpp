#include "circuit_checker.hpp"
#include "barretenberg/flavor/goblin_ultra.hpp"
#include <barretenberg/plonk/proof_system/constants.hpp>
#include <unordered_set>

namespace bb {

template <> auto CircuitChecker::init_empty_values<UltraCircuitBuilder_<UltraArith<bb::fr>>>()
{
    return UltraFlavor::AllValues{};
}

template <> auto CircuitChecker::init_empty_values<GoblinUltraCircuitBuilder_<bb::fr>>()
{
    return GoblinUltraFlavor::AllValues{};
}

template <typename Builder> bool CircuitChecker::check(const Builder& builder_in)
{
    // Create a copy of the input circuit and finalize it
    Builder builder{ builder_in };
    builder.finalize_circuit();

    // Construct a hash table for lookup table entries to efficiently determine if a lookup gate is valid
    LookupHashTable lookup_hash_table;
    for (const auto& table : builder.lookup_tables) {
        const FF table_index(table.table_index);
        for (size_t i = 0; i < table.size; ++i) {
            lookup_hash_table.insert({ table.column_1[i], table.column_2[i], table.column_3[i], table_index });
        }
    }

    // Instantiate structs used for checking tag and memory record correctness
    TagCheckData tag_data;
    MemoryCheckData memory_data{ builder };

    bool result = true;
    // TODO(https://github.com/AztecProtocol/barretenberg/issues/870): Currently we check all relations for each block.
    // Once sorting is complete, is will be sufficient to check only the relevant relation(s) per block.
    size_t block_idx = 0;
    for (auto& block : builder.blocks.get()) {
        result = result && check_block(builder, block, tag_data, memory_data, lookup_hash_table);
        if (result == false) {
            info("Failed at block idx = ", block_idx);
            return false;
        }
        block_idx++;
    }

    // Tag check is only expected to pass after entire execution trace (all blocks) have been processed
    result = result && check_tag_data(tag_data);
    if (result == false) {
        info("Failed tag check.");
        return false;
    }

    return result;
};

template <typename Builder>
bool CircuitChecker::check_block(Builder& builder,
                                 auto& block,
                                 TagCheckData& tag_data,
                                 MemoryCheckData& memory_data,
                                 LookupHashTable& lookup_hash_table)
{
    // Initialize empty AllValues of the correct Flavor based on Builder type; for input to Relation::accumulate
    auto values = init_empty_values<Builder>();
    Params params;
    params.eta = memory_data.eta; // used in Auxiliary relation for RAM/ROM consistency

    // Perform checks on each gate defined in the builder
    bool result = true;
    for (size_t idx = 0; idx < block.size(); ++idx) {

        populate_values(builder, block, values, tag_data, memory_data, idx);

        result = result && check_relation<Arithmetic>(values, params);
        if (result == false) {
            info("Failed Arithmetic relation at row idx = ", idx);
            return false;
        }
        result = result && check_relation<Elliptic>(values, params);
        if (result == false) {
            info("Failed Elliptic relation at row idx = ", idx);
            return false;
        }
        result = result && check_relation<Auxiliary>(values, params);
        if (result == false) {
            info("Failed Auxiliary relation at row idx = ", idx);
            return false;
        }
        result = result && check_relation<GenPermSort>(values, params);
        if (result == false) {
            info("Failed GenPermSort relation at row idx = ", idx);
            return false;
        }
        result = result && check_lookup(values, lookup_hash_table);
        if (result == false) {
            info("Failed Lookup check relation at row idx = ", idx);
            return false;
        }
        if constexpr (IsGoblinBuilder<Builder>) {
            result = result && check_relation<PoseidonInternal>(values, params);
            if (result == false) {
                info("Failed PoseidonInternal relation at row idx = ", idx);
                return false;
            }
            result = result && check_relation<PoseidonExternal>(values, params);
            if (result == false) {
                info("Failed PoseidonExternal relation at row idx = ", idx);
                return false;
            }
        }
        if (result == false) {
            info("Failed at row idx = ", idx);
            return false;
        }
    }
<<<<<<< HEAD
    // Tag check is only expected to pass after all gates have been processed
    result = result && check_tag_data(tag_data);
=======
>>>>>>> 5f0f4fca

    return result;
};

template <typename Relation> bool CircuitChecker::check_relation(auto& values, auto& params)
{
    // Define zero initialized array to store the evaluation of each sub-relation
    using SubrelationEvaluations = typename Relation::SumcheckArrayOfValuesOverSubrelations;
    SubrelationEvaluations subrelation_evaluations;
    for (auto& eval : subrelation_evaluations) {
        eval = 0;
    }

    // Evaluate each subrelation in the relation
    Relation::accumulate(subrelation_evaluations, values, params, /*scaling_factor=*/1);

    // Ensure each subrelation evaluates to zero
    for (auto& eval : subrelation_evaluations) {
        if (eval != 0) {
            return false;
        }
    }
    return true;
}

bool CircuitChecker::check_lookup(auto& values, auto& lookup_hash_table)
{
    // If this is a lookup gate, check the inputs are in the hash table containing all table entries
    if (!values.q_lookup.is_zero()) {
        return lookup_hash_table.contains({ values.w_l + values.q_r * values.w_l_shift,
                                            values.w_r + values.q_m * values.w_r_shift,
                                            values.w_o + values.q_c * values.w_o_shift,
                                            values.q_o });
    }
    return true;
};

bool CircuitChecker::check_tag_data(const TagCheckData& tag_data)
{
    return tag_data.left_product == tag_data.right_product;
};

template <typename Builder>
void CircuitChecker::populate_values(
    Builder& builder, auto& block, auto& values, TagCheckData& tag_data, MemoryCheckData& memory_data, size_t idx)
{
    // Function to quickly update tag products and encountered variable set by index and value
    auto update_tag_check_data = [&](const size_t variable_index, const FF& value) {
        size_t real_index = builder.real_variable_index[variable_index];
        // Check to ensure that we are not including a variable twice
        if (tag_data.encountered_variables.contains(real_index)) {
            return;
        }
        uint32_t tag_in = builder.real_variable_tags[real_index];
        if (tag_in != DUMMY_TAG) {
            uint32_t tag_out = builder.tau.at(tag_in);
            tag_data.left_product *= value + tag_data.gamma * FF(tag_in);
            tag_data.right_product *= value + tag_data.gamma * FF(tag_out);
            tag_data.encountered_variables.insert(real_index);
        }
    };

    // A lambda function for computing a memory record term of the form w3 * eta^3 + w2 * eta^2 + w1 * eta
    auto compute_memory_record_term = [](const FF& w_1, const FF& w_2, const FF& w_3, const FF& eta) {
        return ((w_3 * eta + w_2) * eta + w_1) * eta;
    };

    // Set wire values. Wire 4 is treated specially since it may contain memory records
    values.w_l = builder.get_variable(block.w_l()[idx]);
    values.w_r = builder.get_variable(block.w_r()[idx]);
    values.w_o = builder.get_variable(block.w_o()[idx]);
    // Note: memory_data contains indices into the block to which RAM/ROM gates were added so we need to check that we
    // are indexing into the correct block before updating the w_4 value.
    if (block.has_ram_rom && memory_data.read_record_gates.contains(idx)) {
        values.w_4 = compute_memory_record_term(values.w_l, values.w_r, values.w_o, memory_data.eta);
    } else if (block.has_ram_rom && memory_data.write_record_gates.contains(idx)) {
        values.w_4 = compute_memory_record_term(values.w_l, values.w_r, values.w_o, memory_data.eta) + FF::one();
    } else {
        values.w_4 = builder.get_variable(block.w_4()[idx]);
    }

    // Set shifted wire values. Again, wire 4 is treated specially. On final row, set shift values to zero
    if (idx < block.size() - 1) {
        values.w_l_shift = builder.get_variable(block.w_l()[idx + 1]);
        values.w_r_shift = builder.get_variable(block.w_r()[idx + 1]);
        values.w_o_shift = builder.get_variable(block.w_o()[idx + 1]);
        if (block.has_ram_rom && memory_data.read_record_gates.contains(idx + 1)) {
            values.w_4_shift =
                compute_memory_record_term(values.w_l_shift, values.w_r_shift, values.w_o_shift, memory_data.eta);
        } else if (block.has_ram_rom && memory_data.write_record_gates.contains(idx + 1)) {
            values.w_4_shift =
                compute_memory_record_term(values.w_l_shift, values.w_r_shift, values.w_o_shift, memory_data.eta) +
                FF::one();
        } else {
            values.w_4_shift = builder.get_variable(block.w_4()[idx + 1]);
        }
    } else {
        values.w_l_shift = 0;
        values.w_r_shift = 0;
        values.w_o_shift = 0;
        values.w_4_shift = 0;
    }

    // Update tag check data
    update_tag_check_data(block.w_l()[idx], values.w_l);
    update_tag_check_data(block.w_r()[idx], values.w_r);
    update_tag_check_data(block.w_o()[idx], values.w_o);
    update_tag_check_data(block.w_4()[idx], values.w_4);

    // Set selector values
    values.q_m = block.q_m()[idx];
    values.q_c = block.q_c()[idx];
    values.q_l = block.q_1()[idx];
    values.q_r = block.q_2()[idx];
    values.q_o = block.q_3()[idx];
    values.q_4 = block.q_4()[idx];
    values.q_arith = block.q_arith()[idx];
    values.q_sort = block.q_sort()[idx];
    values.q_elliptic = block.q_elliptic()[idx];
    values.q_aux = block.q_aux()[idx];
    values.q_lookup = block.q_lookup_type()[idx];
    if constexpr (IsGoblinBuilder<Builder>) {
        values.q_poseidon2_internal = block.q_poseidon2_internal()[idx];
        values.q_poseidon2_external = block.q_poseidon2_external()[idx];
    }
}

// Template method instantiations for each check method
// template bool CircuitChecker::check<bb::fr>(const StandardCircuitBuilder_<bb::fr>& builder);
// template bool CircuitChecker::check<bb::fq>(const StandardCircuitBuilder_<bb::fq>& builder);
template bool CircuitChecker::check<UltraCircuitBuilder_<UltraArith<bb::fr>>>(
    const UltraCircuitBuilder_<UltraArith<bb::fr>>& builder_in);
template bool CircuitChecker::check<GoblinUltraCircuitBuilder_<bb::fr>>(
    const GoblinUltraCircuitBuilder_<bb::fr>& builder_in);

} // namespace bb<|MERGE_RESOLUTION|>--- conflicted
+++ resolved
@@ -117,11 +117,6 @@
             return false;
         }
     }
-<<<<<<< HEAD
-    // Tag check is only expected to pass after all gates have been processed
-    result = result && check_tag_data(tag_data);
-=======
->>>>>>> 5f0f4fca
 
     return result;
 };
