set(CMAKE_RUNTIME_OUTPUT_DIRECTORY ${CMAKE_BINARY_DIR}/bin)
set(CMAKE_ARCHIVE_OUTPUT_DIRECTORY ${CMAKE_BINARY_DIR}/lib)

# Enable the following warnings project wide.
# If any compilation issues arise in the future, they should not be silenced here but rather in the
# module's own CMakeLists.txt by adding conditional compilation flags like the following
# ```
# if(CMAKE_CXX_COMPILER_ID MATCHES "Clang")
# target_compile_options(crypto_blake3s_full_objects PRIVATE -Wno-error=shorten-64-to-32)
# endif()
# ```
# Specifying `-Wno-${ERROR_NAME}` will silence the error completely.
# To preserve the warning, but prevent them from causing the build to fail,
# use the flag `-Wno-error=${ERROR_NAME}`
add_compile_options(-Werror -Wall -Wextra -Wconversion -Wsign-conversion -Wfatal-errors)

if(CMAKE_CXX_COMPILER_ID MATCHES "Clang")
    add_compile_options(-fcolor-diagnostics -fconstexpr-steps=100000000)

    if(MEMORY_CHECKS)
        message(STATUS "Compiling with memory checks.")
        set(CMAKE_CXX_FLAGS "${CMAKE_CXX_FLAGS} -fsanitize=address")
    endif()
    if(CMAKE_CXX_COMPILER_VERSION VERSION_GREATER_EQUAL 18)
        # We target clang18 and need this, eventually warning should be fixed or this will be unconditional.
<<<<<<< HEAD
        add_compile_options(-Wno-vla-cxx-extension)
=======
        add_compile_options(-Wno-vla-cxx-extension -pthread)
        add_link_options(-Wl,--shared-memory)
>>>>>>> a0720ff3
    endif()
endif()

if(CMAKE_CXX_COMPILER_ID MATCHES "GNU")
    add_compile_options(-fconstexpr-ops-limit=100000000 -Wno-psabi)
endif()

# We enable -O1 level optimsations, even when compiling debug wasm, otherwise we get "local count too large" at runtime.
# We prioritize reducing size of final artifacts in release with -Oz.
if(WASM)
    set(CMAKE_CXX_FLAGS_DEBUG "-O1 -g")
    set(CMAKE_C_FLAGS_DEBUG "-O1 -g")
    set(CMAKE_CXX_FLAGS_RELEASE "-Oz -DNDEBUG")
    set(CMAKE_C_FLAGS_RELEASE "-Oz -DNDEBUG")
    add_link_options(-Wl,--export-memory,--import-memory,--stack-first,-z,stack-size=1048576,--max-memory=4294967296)
endif()

include_directories(${CMAKE_CURRENT_SOURCE_DIR} ${MSGPACK_INCLUDE})

# I feel this should be limited to ecc, however it's currently used in headers that go across libraries,
# and there currently isn't an easy way to inherit the DDISABLE_ASM parameter.
if(DISABLE_ASM)
    message("Using fallback non-assembly methods for field multiplications.")
    add_definitions(-DDISABLE_ASM=1)
else()
    message(STATUS "Using optimized assembly for field arithmetic.")
endif()

add_subdirectory(barretenberg/bb)
add_subdirectory(barretenberg/circuit_checker)
add_subdirectory(barretenberg/client_ivc)
add_subdirectory(barretenberg/commitment_schemes)
add_subdirectory(barretenberg/common)
add_subdirectory(barretenberg/crypto)
add_subdirectory(barretenberg/dsl)
add_subdirectory(barretenberg/ecc)
add_subdirectory(barretenberg/eccvm)
add_subdirectory(barretenberg/env)
add_subdirectory(barretenberg/execution_trace)
add_subdirectory(barretenberg/examples)
add_subdirectory(barretenberg/flavor)
add_subdirectory(barretenberg/goblin)
add_subdirectory(barretenberg/grumpkin_srs_gen)
add_subdirectory(barretenberg/honk)
add_subdirectory(barretenberg/numeric)
add_subdirectory(barretenberg/plonk)
add_subdirectory(barretenberg/plonk_honk_shared)
add_subdirectory(barretenberg/polynomials)
add_subdirectory(barretenberg/protogalaxy)
add_subdirectory(barretenberg/relations)
add_subdirectory(barretenberg/serialize)
add_subdirectory(barretenberg/solidity_helpers)
add_subdirectory(barretenberg/srs)
add_subdirectory(barretenberg/stdlib)
add_subdirectory(barretenberg/stdlib_circuit_builders)
add_subdirectory(barretenberg/sumcheck)
add_subdirectory(barretenberg/transcript)
add_subdirectory(barretenberg/translator_vm)
add_subdirectory(barretenberg/ultra_honk)
add_subdirectory(barretenberg/vm)
add_subdirectory(barretenberg/wasi)


if(SMT)
    add_subdirectory(barretenberg/smt_verification)
endif()

add_subdirectory(barretenberg/benchmark)

include(GNUInstallDirs)

# For this library we include everything but the env and wasi modules, as it is the responsibility of the
# consumer of this library to define how and in what environment its artifact will run.
# libbarretenberg + libwasi = a wasi "reactor" that implements it's own env (e.g. logstr), e.g. barretenberg.wasm.
# libbarretenberg + env = a wasi "command" that expects a full wasi runtime (e.g. wasmtime), e.g. test binaries.
message(STATUS "Compiling all-in-one barretenberg archive")

set(BARRETENBERG_TARGET_OBJECTS
    $<TARGET_OBJECTS:commitment_schemes_objects>
    $<TARGET_OBJECTS:common_objects>
    $<TARGET_OBJECTS:crypto_aes128_objects>
    $<TARGET_OBJECTS:crypto_blake2s_objects>
    $<TARGET_OBJECTS:crypto_blake3s_objects>
    $<TARGET_OBJECTS:crypto_ecdsa_objects>
    $<TARGET_OBJECTS:crypto_keccak_objects>
    $<TARGET_OBJECTS:crypto_pedersen_commitment_objects>
    $<TARGET_OBJECTS:crypto_pedersen_hash_objects>
    $<TARGET_OBJECTS:crypto_poseidon2_objects>
    $<TARGET_OBJECTS:crypto_schnorr_objects>
    $<TARGET_OBJECTS:crypto_sha256_objects>
    $<TARGET_OBJECTS:dsl_objects>
    $<TARGET_OBJECTS:ecc_objects>
    $<TARGET_OBJECTS:eccvm_objects>
    $<TARGET_OBJECTS:execution_trace_objects>
    $<TARGET_OBJECTS:simple_example_objects>
    $<TARGET_OBJECTS:flavor_objects>
    $<TARGET_OBJECTS:goblin_objects>
    $<TARGET_OBJECTS:honk_objects>
    $<TARGET_OBJECTS:numeric_objects>
    $<TARGET_OBJECTS:plonk_objects>
    $<TARGET_OBJECTS:plonk_honk_shared_objects>
    $<TARGET_OBJECTS:polynomials_objects>
    $<TARGET_OBJECTS:protogalaxy_objects>
    $<TARGET_OBJECTS:relations_objects>
    $<TARGET_OBJECTS:srs_objects>
    $<TARGET_OBJECTS:stdlib_aes128_objects>
    $<TARGET_OBJECTS:stdlib_blake2s_objects>
    $<TARGET_OBJECTS:stdlib_blake3s_objects>
    $<TARGET_OBJECTS:stdlib_circuit_builders_objects>
    $<TARGET_OBJECTS:stdlib_keccak_objects>
    $<TARGET_OBJECTS:crypto_merkle_tree_objects>
    $<TARGET_OBJECTS:stdlib_pedersen_commitment_objects>
    $<TARGET_OBJECTS:stdlib_pedersen_hash_objects>
    $<TARGET_OBJECTS:stdlib_poseidon2_objects>
    $<TARGET_OBJECTS:stdlib_primitives_objects>
    $<TARGET_OBJECTS:stdlib_honk_recursion_objects>
    $<TARGET_OBJECTS:stdlib_plonk_recursion_objects>
    $<TARGET_OBJECTS:stdlib_schnorr_objects>
    $<TARGET_OBJECTS:stdlib_sha256_objects>
    $<TARGET_OBJECTS:sumcheck_objects>
    $<TARGET_OBJECTS:transcript_objects>
    $<TARGET_OBJECTS:translator_vm_objects>
    $<TARGET_OBJECTS:ultra_honk_objects>
    $<TARGET_OBJECTS:vm_objects>)

add_library(
    barretenberg
    STATIC
    ${BARRETENBERG_TARGET_OBJECTS}
)

if(WASM)
    # With binaryen installed, it seems its wasm backend optimizer gets invoked automatically.
    # Due to either a bug in the optimizer, or non-standards compliant c++ in crypto/aes, tests start failing with
    # -O3 level optimizations. We force down to -O2 for current workaround.
    # TODO: Time has passed, check if this is still needed.
    # UPDATE: Uninstall binaryen and any need downstream.
    set(CMAKE_CXX_FLAGS_RELEASE "-O2")

    # When building this wasm "executable", we include the wasi module but exclude the env module.
    # That's because we expect this wasm to be run as a wasi "reactor" and for the host environment
    # to implement the functions in env.
    add_executable(
        barretenberg.wasm
        ${BARRETENBERG_TARGET_OBJECTS}
        $<TARGET_OBJECTS:wasi_objects>
    )

    add_executable(
        acvm_backend.wasm
        $<TARGET_OBJECTS:wasi_objects>
        $<TARGET_OBJECTS:env_objects>
        $<TARGET_OBJECTS:common_objects>
        $<TARGET_OBJECTS:numeric_objects>
        $<TARGET_OBJECTS:ecc_objects>
        $<TARGET_OBJECTS:crypto_blake2s_objects>
        $<TARGET_OBJECTS:crypto_keccak_objects>
        $<TARGET_OBJECTS:crypto_schnorr_objects>
        $<TARGET_OBJECTS:crypto_pedersen_hash_objects>
        $<TARGET_OBJECTS:crypto_pedersen_commitment_objects>
    )

    target_link_options(
        barretenberg.wasm
        PRIVATE
        -nostartfiles -Wl,--no-entry,--export-dynamic
    )

    target_link_options(
        acvm_backend.wasm
        PRIVATE
        -nostartfiles -Wl,--no-entry,--export-dynamic
    )
endif()<|MERGE_RESOLUTION|>--- conflicted
+++ resolved
@@ -23,12 +23,8 @@
     endif()
     if(CMAKE_CXX_COMPILER_VERSION VERSION_GREATER_EQUAL 18)
         # We target clang18 and need this, eventually warning should be fixed or this will be unconditional.
-<<<<<<< HEAD
-        add_compile_options(-Wno-vla-cxx-extension)
-=======
         add_compile_options(-Wno-vla-cxx-extension -pthread)
         add_link_options(-Wl,--shared-memory)
->>>>>>> a0720ff3
     endif()
 endif()
 
