use acvm::acir::brillig::Opcode as BrilligOpcode;
use acvm::acir::circuit::brillig::Brillig;

use acvm::brillig_vm::brillig::{
    BinaryFieldOp, BinaryIntOp, BlackBoxOp, HeapArray, MemoryAddress, Value, ValueOrArray,
};

use crate::instructions::{
    AvmInstruction, AvmOperand, AvmTypeTag, ALL_DIRECT, FIRST_OPERAND_INDIRECT,
    SECOND_OPERAND_INDIRECT, ZEROTH_OPERAND_INDIRECT,
};
use crate::opcodes::AvmOpcode;
use crate::utils::{dbg_print_avm_program, dbg_print_brillig_program};

/// Transpile a Brillig program to AVM bytecode
pub fn brillig_to_avm(brillig: &Brillig) -> Vec<u8> {
    dbg_print_brillig_program(brillig);

    let mut avm_instrs: Vec<AvmInstruction> = Vec::new();

    // Map Brillig pcs to AVM pcs
    // (some Brillig instructions map to >1 AVM instruction)
    let brillig_pcs_to_avm_pcs = map_brillig_pcs_to_avm_pcs(avm_instrs.len(), brillig);

    // Transpile a Brillig instruction to one or more AVM instructions
    for brillig_instr in &brillig.bytecode {
        match brillig_instr {
            BrilligOpcode::BinaryFieldOp {
                destination,
                op,
                lhs,
                rhs,
            } => {
                let avm_opcode = match op {
                    BinaryFieldOp::Add => AvmOpcode::ADD,
                    BinaryFieldOp::Sub => AvmOpcode::SUB,
                    BinaryFieldOp::Mul => AvmOpcode::MUL,
                    BinaryFieldOp::Div => AvmOpcode::DIV,
                    BinaryFieldOp::Equals => AvmOpcode::EQ,
                };
                avm_instrs.push(AvmInstruction {
                    opcode: avm_opcode,
                    indirect: Some(ALL_DIRECT),
                    tag: Some(AvmTypeTag::FIELD),
                    operands: vec![
                        AvmOperand::U32 {
                            value: lhs.to_usize() as u32,
                        },
                        AvmOperand::U32 {
                            value: rhs.to_usize() as u32,
                        },
                        AvmOperand::U32 {
                            value: destination.to_usize() as u32,
                        },
                    ],
                });
            }
            BrilligOpcode::BinaryIntOp {
                destination,
                op,
                bit_size,
                lhs,
                rhs,
            } => {
                let avm_opcode = match op {
                    BinaryIntOp::Add => AvmOpcode::ADD,
                    BinaryIntOp::Sub => AvmOpcode::SUB,
                    BinaryIntOp::Mul => AvmOpcode::MUL,
                    BinaryIntOp::UnsignedDiv => AvmOpcode::DIV,
                    BinaryIntOp::Equals => AvmOpcode::EQ,
                    BinaryIntOp::LessThan => AvmOpcode::LT,
                    BinaryIntOp::LessThanEquals => AvmOpcode::LTE,
                    BinaryIntOp::And => AvmOpcode::AND,
                    BinaryIntOp::Or => AvmOpcode::OR,
                    BinaryIntOp::Xor => AvmOpcode::XOR,
                    BinaryIntOp::Shl => AvmOpcode::SHL,
                    BinaryIntOp::Shr => AvmOpcode::SHR,
                    _ => panic!(
                        "Transpiler doesn't know how to process BinaryIntOp {:?}",
                        brillig_instr
                    ),
                };
                avm_instrs.push(AvmInstruction {
                    opcode: avm_opcode,
                    indirect: Some(ALL_DIRECT),
                    tag: Some(tag_from_bit_size(*bit_size)),
                    operands: vec![
                        AvmOperand::U32 {
                            value: lhs.to_usize() as u32,
                        },
                        AvmOperand::U32 {
                            value: rhs.to_usize() as u32,
                        },
                        AvmOperand::U32 {
                            value: destination.to_usize() as u32,
                        },
                    ],
                });
            }
            BrilligOpcode::CalldataCopy { destination_address, size, offset } => {
                avm_instrs.push(AvmInstruction {
                    opcode: AvmOpcode::CALLDATACOPY,
                    indirect: Some(ALL_DIRECT),
                    operands: vec![
                        AvmOperand::U32 {
                            value: *offset as u32, // cdOffset (calldata offset)
                        }, AvmOperand::U32 {
                            value: *size as u32,
                        }, AvmOperand::U32 {
                            value: destination_address.to_usize() as u32, // dstOffset
                        }],
                        ..Default::default()
                    });
            }
            BrilligOpcode::Jump { location } => {
                let avm_loc = brillig_pcs_to_avm_pcs[*location];
                avm_instrs.push(AvmInstruction {
                    opcode: AvmOpcode::JUMP,
                    operands: vec![AvmOperand::U32 {
                        value: avm_loc as u32,
                    }],
                    ..Default::default()
                });
            }
            BrilligOpcode::JumpIf {
                condition,
                location,
            } => {
                let avm_loc = brillig_pcs_to_avm_pcs[*location];
                avm_instrs.push(AvmInstruction {
                    opcode: AvmOpcode::JUMPI,
                    indirect: Some(ALL_DIRECT),
                    operands: vec![
                        AvmOperand::U32 {
                            value: avm_loc as u32,
                        },
                        AvmOperand::U32 {
                            value: condition.to_usize() as u32,
                        },
                    ],
                    ..Default::default()
                });
            }
            BrilligOpcode::Const { destination, value, bit_size } => {
                handle_const(&mut avm_instrs, destination, value, bit_size);
            }
            BrilligOpcode::Mov {
                destination,
                source,
            } => {
                avm_instrs.push(generate_mov_instruction(Some(ALL_DIRECT), source.to_usize() as u32, destination.to_usize() as u32));
            }
            BrilligOpcode::Load {
                destination,
                source_pointer,
            } => {
                avm_instrs.push(generate_mov_instruction(Some(ZEROTH_OPERAND_INDIRECT), source_pointer.to_usize() as u32, destination.to_usize() as u32));
            }
            BrilligOpcode::Store {
                destination_pointer,
                source,
            } => {
                avm_instrs.push(generate_mov_instruction(Some(FIRST_OPERAND_INDIRECT), source.to_usize() as u32, destination_pointer.to_usize() as u32));
            }
            BrilligOpcode::Call { location } => {
                let avm_loc = brillig_pcs_to_avm_pcs[*location];
                avm_instrs.push(AvmInstruction {
                    opcode: AvmOpcode::INTERNALCALL,
                    operands: vec![AvmOperand::U32 {
                        value: avm_loc as u32,
                    }],
                    ..Default::default()
                });
            }
            BrilligOpcode::Return {} => avm_instrs.push(AvmInstruction {
                opcode: AvmOpcode::INTERNALRETURN,
                ..Default::default()
            }),
            BrilligOpcode::Stop { return_data_offset, return_data_size } => {
                avm_instrs.push(AvmInstruction {
                    opcode: AvmOpcode::RETURN,
                    indirect: Some(ALL_DIRECT),
                    operands: vec![
                        AvmOperand::U32 { value: *return_data_offset as u32 },
                        AvmOperand::U32 { value: *return_data_size as u32 },
                    ],
                    ..Default::default()
                });
            }
            BrilligOpcode::Trap { /*return_data_offset, return_data_size*/ } => {
                // TODO(https://github.com/noir-lang/noir/issues/3113): Trap should support return data
                avm_instrs.push(AvmInstruction {
                    opcode: AvmOpcode::REVERT,
                    indirect: Some(ALL_DIRECT),
                    operands: vec![
                        //AvmOperand::U32 { value: *return_data_offset as u32},
                        //AvmOperand::U32 { value: *return_data_size as u32},
                        AvmOperand::U32 { value: 0 },
                        AvmOperand::U32 { value: 0 },
                    ],
                    ..Default::default()
                });
            },
            BrilligOpcode::Cast { destination, source, bit_size } => {
                avm_instrs.push(generate_cast_instruction(source.to_usize() as u32, destination.to_usize() as u32, tag_from_bit_size(*bit_size)));
            }
            BrilligOpcode::ForeignCall { function, destinations, inputs, destination_value_types:_, input_value_types:_ } => {
                handle_foreign_call(&mut avm_instrs, function, destinations, inputs);
            },
            BrilligOpcode::BlackBox(operation) => handle_black_box_function(&mut avm_instrs, operation),
            _ => panic!(
                "Transpiler doesn't know how to process {:?} brillig instruction",
                brillig_instr
            ),
        }
    }

    dbg_print_avm_program(&avm_instrs);

    // Constructing bytecode from instructions
    let mut bytecode = Vec::new();
    for instruction in avm_instrs {
        bytecode.extend_from_slice(&instruction.to_bytes());
    }
    bytecode
}

/// Handle brillig foreign calls
/// Examples:
/// - Tree access opcodes
/// - Hashing/gadget opcodes
/// - Environment getter opcodes
/// - TODO: support for avm external calls through this function
fn handle_foreign_call(
    avm_instrs: &mut Vec<AvmInstruction>,
    function: &String,
    destinations: &Vec<ValueOrArray>,
    inputs: &Vec<ValueOrArray>,
) {
    match function.as_str() {
        "emitNoteHash" | "emitNullifier" => handle_emit_note_hash_or_nullifier(
            function.as_str() == "emitNullifier",
            avm_instrs,
            destinations,
            inputs,
        ),
        "nullifierExists" => handle_nullifier_exists(avm_instrs, destinations, inputs),
        "keccak256" | "sha256" => {
            handle_2_field_hash_instruction(avm_instrs, function, destinations, inputs)
        }
        "poseidon" => {
            handle_single_field_hash_instruction(avm_instrs, function, destinations, inputs)
        },
        "storageWrite" => emit_storage_write(avm_instrs, destinations, inputs),
        "storageRead" => emit_storage_read(avm_instrs, destinations, inputs),
        _ => handle_getter_instruction(avm_instrs, function, destinations, inputs),
    }
}

/// Handle an AVM EMITNOTEHASH or EMITNULLIFIER instruction
/// (an emitNoteHash or emitNullifier brillig foreign call was encountered)
/// Adds the new instruction to the avm instructions list.
fn handle_emit_note_hash_or_nullifier(
    is_nullifier: bool, // false for note hash, true for nullifier
    avm_instrs: &mut Vec<AvmInstruction>,
    destinations: &Vec<ValueOrArray>,
    inputs: &Vec<ValueOrArray>,
) {
    let function_name = if is_nullifier {
        "EMITNULLIFIER"
    } else {
        "EMITNOTEHASH"
    };

    if !destinations.is_empty() || inputs.len() != 1 {
        panic!(
            "Transpiler expects ForeignCall::{} to have 0 destinations and 1 input, got {} and {}",
            function_name,
            destinations.len(),
            inputs.len()
        );
    }
    let offset_operand = match &inputs[0] {
        ValueOrArray::MemoryAddress(offset) => offset.to_usize() as u32,
        _ => panic!(
            "Transpiler does not know how to handle ForeignCall::{} with HeapArray/Vector inputs",
            function_name
        ),
    };
    avm_instrs.push(AvmInstruction {
        opcode: if is_nullifier {
            AvmOpcode::EMITNULLIFIER
        } else {
            AvmOpcode::EMITNOTEHASH
        },
        indirect: Some(ALL_DIRECT),
        operands: vec![AvmOperand::U32 {
            value: offset_operand,
        }],
        ..Default::default()
    });
}

<<<<<<< HEAD
/// Emit a storage write opcode
/// The current implementation writes an array of values into storage ( contiguous slots in memory )
fn emit_storage_write(
    avm_instrs: &mut Vec<AvmInstruction>,
    destinations: &Vec<ValueOrArray>,
    inputs: &Vec<ValueOrArray>) 
    {
    // For the foreign calls we want to handle, we do not want inputs, as they are getters
    assert!(inputs.len() == 2);
    assert!(destinations.len() == 1); // TODO: we want this to be empty - change aztec nr?

    let slot_offset_maybe = inputs[0];
    let slot_offset = match slot_offset_maybe {
        ValueOrArray::MemoryAddress(slot_offset) => slot_offset.0,
        _ => panic!("ForeignCall address destination should be a single value"),
    };

    let src_offset_maybe = inputs[1];
    let (src_offset, src_size) = match src_offset_maybe {
        ValueOrArray::HeapArray(HeapArray { pointer, size }) => (pointer.0, size),
        _ => panic!("Storage write address inputs should be an array of values"),
    };

    avm_instrs.push(AvmInstruction {
        opcode: AvmOpcode::SSTORE,
        indirect: Some(ZEROTH_OPERAND_INDIRECT),
        operands: vec![
            AvmOperand::U32 {
                value: src_offset as u32,
            },
            AvmOperand::U32 {
                value: src_size as u32,
            },
            AvmOperand::U32 {
                value: slot_offset as u32,
            },
        ],
        ..Default::default()
    })
}

/// Emit a storage read opcode
/// The current implementation reads an array of values from storage ( contiguous slots in memory )
fn emit_storage_read(
    avm_instrs: &mut Vec<AvmInstruction>,
    destinations: &Vec<ValueOrArray>,
    inputs: &Vec<ValueOrArray>
) {
    // For the foreign calls we want to handle, we do not want inputs, as they are getters
    assert!(inputs.len() == 2); // output, len - but we dont use this len - its for the oracle
    assert!(destinations.len() == 1);

    let slot_offset_maybe = inputs[0];
    let slot_offset = match slot_offset_maybe {
        ValueOrArray::MemoryAddress(slot_offset) => slot_offset.0,
        _ => panic!("ForeignCall address destination should be a single value"),
    };

    let dest_offset_maybe = destinations[0];
    let (dest_offset, src_size) = match dest_offset_maybe {
        ValueOrArray::HeapArray(HeapArray { pointer, size }) => (pointer.0, size),
        _ => panic!("Storage write address inputs should be an array of values"),
    };

    avm_instrs.push(AvmInstruction {
        opcode: AvmOpcode::SLOAD,
        indirect: Some(SECOND_OPERAND_INDIRECT),
        operands: vec![
            AvmOperand::U32 {
                value: slot_offset as u32,
            },
            AvmOperand::U32 {
                value: src_size as u32,
            },
            AvmOperand::U32 {
                value: dest_offset as u32,
            },
        ],
        ..Default::default()
    })
=======
/// Handle an AVM NULLIFIEREXISTS instruction
/// (a nullifierExists brillig foreign call was encountered)
/// Adds the new instruction to the avm instructions list.
fn handle_nullifier_exists(
    avm_instrs: &mut Vec<AvmInstruction>,
    destinations: &Vec<ValueOrArray>,
    inputs: &Vec<ValueOrArray>,
) {
    if destinations.len() != 1 || inputs.len() != 1 {
        panic!("Transpiler expects ForeignCall::CHECKNULLIFIEREXISTS to have 1 destinations and 1 input, got {} and {}", destinations.len(), inputs.len());
    }
    let nullifier_offset_operand = match &inputs[0] {
        ValueOrArray::MemoryAddress(offset) => offset.to_usize() as u32,
        _ => panic!("Transpiler does not know how to handle ForeignCall::EMITNOTEHASH with HeapArray/Vector inputs"),
    };
    let exists_offset_operand = match &destinations[0] {
        ValueOrArray::MemoryAddress(offset) => offset.to_usize() as u32,
        _ => panic!("Transpiler does not know how to handle ForeignCall::EMITNOTEHASH with HeapArray/Vector inputs"),
    };
    avm_instrs.push(AvmInstruction {
        opcode: AvmOpcode::NULLIFIEREXISTS,
        indirect: Some(ALL_DIRECT),
        operands: vec![
            AvmOperand::U32 {
                value: nullifier_offset_operand,
            },
            AvmOperand::U32 {
                value: exists_offset_operand,
            },
        ],
        ..Default::default()
    });
>>>>>>> 707f572a
}

/// Two field hash instructions represent instruction's that's outputs are larger than a field element
///
/// This includes:
/// - keccak
/// - sha256
///
/// In the future the output of these may expand / contract depending on what is most efficient for the circuit
/// to reason about. In order to decrease user friction we will use two field outputs.
fn handle_2_field_hash_instruction(
    avm_instrs: &mut Vec<AvmInstruction>,
    function: &String,
    destinations: &[ValueOrArray],
    inputs: &[ValueOrArray],
) {
    // handle field returns differently
    let hash_offset_maybe = inputs[0];
    let (hash_offset, hash_size) = match hash_offset_maybe {
        ValueOrArray::HeapArray(HeapArray { pointer, size }) => (pointer.0, size),
        _ => panic!("Keccak | Sha256 address inputs destination should be a single value"),
    };

    assert!(destinations.len() == 1);
    let dest_offset_maybe = destinations[0];
    let dest_offset = match dest_offset_maybe {
        ValueOrArray::HeapArray(HeapArray { pointer, size }) => {
            assert!(size == 2);
            pointer.0
        }
        _ => panic!("Keccak | Poseidon address destination should be a single value"),
    };

    let opcode = match function.as_str() {
        "keccak256" => AvmOpcode::KECCAK,
        "sha256" => AvmOpcode::SHA256,
        _ => panic!(
            "Transpiler doesn't know how to process ForeignCall function {:?}",
            function
        ),
    };

    avm_instrs.push(AvmInstruction {
        opcode,
        indirect: Some(3), // 11 - addressing mode, indirect for input and output
        operands: vec![
            AvmOperand::U32 {
                value: dest_offset as u32,
            },
            AvmOperand::U32 {
                value: hash_offset as u32,
            },
            AvmOperand::U32 {
                value: hash_size as u32,
            },
        ],
        ..Default::default()
    });
}

/// A single field hash instruction includes hash functions that emit a single field element
/// directly onto the stack.
///
/// This includes (snark friendly functions):
/// - poseidon2
///
/// Pedersen is not implemented this way as the black box function representation has the correct api.
/// As the Poseidon BBF only deals with a single permutation, it is not quite suitable for our current avm
/// representation.
fn handle_single_field_hash_instruction(
    avm_instrs: &mut Vec<AvmInstruction>,
    function: &String,
    destinations: &[ValueOrArray],
    inputs: &[ValueOrArray],
) {
    // handle field returns differently
    let hash_offset_maybe = inputs[0];
    let (hash_offset, hash_size) = match hash_offset_maybe {
        ValueOrArray::HeapArray(HeapArray { pointer, size }) => (pointer.0, size),
        _ => panic!("Poseidon address inputs destination should be a single value"),
    };

    assert!(destinations.len() == 1);
    let dest_offset_maybe = destinations[0];
    let dest_offset = match dest_offset_maybe {
        ValueOrArray::MemoryAddress(dest_offset) => dest_offset.0,
        _ => panic!("Poseidon address destination should be a single value"),
    };

    let opcode = match function.as_str() {
        "poseidon" => AvmOpcode::POSEIDON,
        _ => panic!(
            "Transpiler doesn't know how to process ForeignCall function {:?}",
            function
        ),
    };

    avm_instrs.push(AvmInstruction {
        opcode,
        indirect: Some(1),
        operands: vec![
            AvmOperand::U32 {
                value: dest_offset as u32,
            },
            AvmOperand::U32 {
                value: hash_offset as u32,
            },
            AvmOperand::U32 {
                value: hash_size as u32,
            },
        ],
        ..Default::default()
    });
}

/// Getter Instructions are instructions that take NO inputs, and return information
/// from the current execution context.
///
/// This includes:
/// - Global variables
/// - Caller
/// - storage address
/// - ...
fn handle_getter_instruction(
    avm_instrs: &mut Vec<AvmInstruction>,
    function: &String,
    destinations: &Vec<ValueOrArray>,
    inputs: &Vec<ValueOrArray>,
) {
    // For the foreign calls we want to handle, we do not want inputs, as they are getters
    assert!(inputs.is_empty());
    assert!(destinations.len() == 1);
    let dest_offset_maybe = destinations[0];
    let dest_offset = match dest_offset_maybe {
        ValueOrArray::MemoryAddress(dest_offset) => dest_offset.0,
        _ => panic!("ForeignCall address destination should be a single value"),
    };

    let opcode = match function.as_str() {
        "address" => AvmOpcode::ADDRESS,
        "storageAddress" => AvmOpcode::STORAGEADDRESS,
        "origin" => AvmOpcode::ORIGIN,
        "sender" => AvmOpcode::SENDER,
        "portal" => AvmOpcode::PORTAL,
        "feePerL1Gas" => AvmOpcode::FEEPERL1GAS,
        "feePerL2Gas" => AvmOpcode::FEEPERL2GAS,
        "feePerDaGas" => AvmOpcode::FEEPERDAGAS,
        "chainId" => AvmOpcode::CHAINID,
        "version" => AvmOpcode::VERSION,
        "blockNumber" => AvmOpcode::BLOCKNUMBER,
        "timestamp" => AvmOpcode::TIMESTAMP,
        // "callStackDepth" => AvmOpcode::CallStackDepth,
        _ => panic!(
            "Transpiler doesn't know how to process ForeignCall function {:?}",
            function
        ),
    };
    avm_instrs.push(AvmInstruction {
        opcode,
        indirect: Some(ALL_DIRECT),
        operands: vec![AvmOperand::U32 {
            value: dest_offset as u32,
        }],
        ..Default::default()
    })
}

/// Handles Brillig's CONST opcode.
fn handle_const(
    avm_instrs: &mut Vec<AvmInstruction>,
    destination: &MemoryAddress,
    value: &Value,
    bit_size: &u32,
) {
    let tag = tag_from_bit_size(*bit_size);
    let dest = destination.to_usize() as u32;

    if !matches!(tag, AvmTypeTag::FIELD) {
        avm_instrs.push(generate_set_instruction(tag, dest, value.to_u128()));
    } else {
        // Handling fields is a bit more complex since we cannot fit a field in a single instruction.
        // We need to split the field into 128-bit chunks and set them individually.
        let field = value.to_field();
        if !field.fits_in_u128() {
            // If the field doesn't fit in 128 bits, we need scratch space. That's not trivial.
            // Will this ever happen? ACIR supports up to 126 bit fields.
            // However, it might be needed _inside_ the unconstrained function.
            panic!("SET: Field value doesn't fit in 128 bits, that's not supported yet!");
        }
        avm_instrs.extend([
            generate_set_instruction(AvmTypeTag::UINT128, dest, field.to_u128()),
            generate_cast_instruction(dest, dest, AvmTypeTag::FIELD),
        ]);
    }
}

/// Generates an AVM SET instruction.
fn generate_set_instruction(tag: AvmTypeTag, dest: u32, value: u128) -> AvmInstruction {
    AvmInstruction {
        opcode: AvmOpcode::SET,
        indirect: Some(ALL_DIRECT),
        tag: Some(tag),
        operands: vec![
            // const
            match tag {
                AvmTypeTag::UINT8 => AvmOperand::U8 { value: value as u8 },
                AvmTypeTag::UINT16 => AvmOperand::U16 {
                    value: value as u16,
                },
                AvmTypeTag::UINT32 => AvmOperand::U32 {
                    value: value as u32,
                },
                AvmTypeTag::UINT64 => AvmOperand::U64 {
                    value: value as u64,
                },
                AvmTypeTag::UINT128 => AvmOperand::U128 { value },
                _ => panic!("Invalid type tag {:?} for set", tag),
            },
            // dest offset
            AvmOperand::U32 { value: dest },
        ],
    }
}

/// Generates an AVM CAST instruction.
fn generate_cast_instruction(source: u32, destination: u32, dst_tag: AvmTypeTag) -> AvmInstruction {
    AvmInstruction {
        opcode: AvmOpcode::CAST,
        indirect: Some(ALL_DIRECT),
        tag: Some(dst_tag),
        operands: vec![
            AvmOperand::U32 { value: source },
            AvmOperand::U32 { value: destination },
        ],
    }
}

/// Generates an AVM MOV instruction.
fn generate_mov_instruction(indirect: Option<u8>, source: u32, dest: u32) -> AvmInstruction {
    AvmInstruction {
        opcode: AvmOpcode::MOV,
        indirect,
        operands: vec![
            AvmOperand::U32 { value: source },
            AvmOperand::U32 { value: dest },
        ],
        ..Default::default()
    }
}

/// Black box functions, for the meantime only covers pedersen operations as the blackbox function api suits our current needs.
/// (array goes in -> field element comes out)
fn handle_black_box_function(avm_instrs: &mut Vec<AvmInstruction>, operation: &BlackBoxOp) {
    match operation {
        BlackBoxOp::PedersenHash {
            inputs,
            domain_separator: _,
            output,
        } => {
            let hash_offset = inputs.pointer.0;
            let hash_size = inputs.size.0;

            let dest_offset = output.0;

            avm_instrs.push(AvmInstruction {
                opcode: AvmOpcode::PEDERSEN,
                indirect: Some(1),
                operands: vec![
                    AvmOperand::U32 {
                        value: dest_offset as u32,
                    },
                    AvmOperand::U32 {
                        value: hash_offset as u32,
                    },
                    AvmOperand::U32 {
                        value: hash_size as u32,
                    },
                ],
                ..Default::default()
            });
        }
        _ => panic!(
            "Transpiler doesn't know how to process BlackBoxOp {:?}",
            operation
        ),
    }
}

/// Compute an array that maps each Brillig pc to an AVM pc.
/// This must be done before transpiling to properly transpile jump destinations.
/// This is necessary for two reasons:
/// 1. The transpiler injects `initial_offset` instructions at the beginning of the program.
/// 2. Some brillig instructions (_e.g._ Stop, or certain ForeignCalls) map to multiple AVM instructions
/// args:
///     initial_offset: how many AVM instructions were inserted at the start of the program
///     brillig: the Brillig program
/// returns: an array where each index is a Brillig pc,
///     and each value is the corresponding AVM pc.
fn map_brillig_pcs_to_avm_pcs(initial_offset: usize, brillig: &Brillig) -> Vec<usize> {
    let mut pc_map = vec![0; brillig.bytecode.len()];

    pc_map[0] = initial_offset;
    for i in 0..brillig.bytecode.len() - 1 {
        let num_avm_instrs_for_this_brillig_instr = match &brillig.bytecode[i] {
            BrilligOpcode::Const { bit_size: 254, .. } => 2,
            _ => 1,
        };
        // next Brillig pc will map to an AVM pc offset by the
        // number of AVM instructions generated for this Brillig one
        pc_map[i + 1] = pc_map[i] + num_avm_instrs_for_this_brillig_instr;
    }
    pc_map
}

fn tag_from_bit_size(bit_size: u32) -> AvmTypeTag {
    match bit_size {
        1 => AvmTypeTag::UINT8, // temp workaround
        8 => AvmTypeTag::UINT8,
        16 => AvmTypeTag::UINT16,
        32 => AvmTypeTag::UINT32,
        64 => AvmTypeTag::UINT64,
        128 => AvmTypeTag::UINT128,
        254 => AvmTypeTag::FIELD,
        _ => panic!("The AVM doesn't support integer bit size {:?}", bit_size),
    }
}<|MERGE_RESOLUTION|>--- conflicted
+++ resolved
@@ -301,7 +301,6 @@
     });
 }
 
-<<<<<<< HEAD
 /// Emit a storage write opcode
 /// The current implementation writes an array of values into storage ( contiguous slots in memory )
 fn emit_storage_write(
@@ -382,7 +381,8 @@
         ],
         ..Default::default()
     })
-=======
+}
+
 /// Handle an AVM NULLIFIEREXISTS instruction
 /// (a nullifierExists brillig foreign call was encountered)
 /// Adds the new instruction to the avm instructions list.
@@ -415,7 +415,6 @@
         ],
         ..Default::default()
     });
->>>>>>> 707f572a
 }
 
 /// Two field hash instructions represent instruction's that's outputs are larger than a field element
