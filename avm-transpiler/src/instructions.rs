--- conflicted
+++ resolved
@@ -7,12 +7,8 @@
 pub const ALL_DIRECT: u8 = 0b00000000;
 pub const ZEROTH_OPERAND_INDIRECT: u8 = 0b00000001;
 pub const FIRST_OPERAND_INDIRECT: u8 = 0b00000010;
-<<<<<<< HEAD
 pub const SECOND_OPERAND_INDIRECT: u8 = 0b00000100;
-pub const ZEROTH_FIRST_OPERANDS_INDIRECT: u8 = 0b00000011;
-=======
 pub const ZEROTH_FIRST_OPERANDS_INDIRECT: u8 = ZEROTH_OPERAND_INDIRECT | FIRST_OPERAND_INDIRECT;
->>>>>>> ee213745
 
 /// A simple representation of an AVM instruction for the purpose
 /// of generating an AVM bytecode from Brillig.
