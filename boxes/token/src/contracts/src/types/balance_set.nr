--- conflicted
+++ resolved
@@ -13,22 +13,8 @@
     note_getter_options::{NoteGetterOptions, SortOrder},
     note_viewer_options::NoteViewerOptions
 };
-use dep::aztec::note::{
-    note_header::NoteHeader,
-    note_interface::NoteInterface,
-    utils::compute_note_hash_for_read_or_nullify,
-};
-<<<<<<< HEAD
-use dep::aztec::oracle::{
-    rand::rand,
-    get_secret_key::get_secret_key,
-    get_public_key::get_public_key,
-};
 
 use crate::types::token_note::TokenNote;
-=======
-use crate::types::token_note::{TokenNote, TOKEN_NOTE_LEN, TokenNoteMethods};
->>>>>>> 7c076653
 
 // A set implementing standard manipulation of balances.
 // Does not require spending key, but only knowledge.
