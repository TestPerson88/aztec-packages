#!/bin/bash
#
# Builds a docker image and pushes it to it's repository. Leverages caches where possible.
# Cached images include previous successfully built images (including multi-stages) built on this branch.
# The images output are cache images, meaning they will eventually get purged.
# The deploy phase will tag the images such that they become permanent.
#
# usage: ./build <repository>
# example: ./build aztec-connect-cpp-x86_64-linux-clang
# output image:
#   278380418400.dkr.ecr.us-east-2.amazonaws.com/aztec-connect-cpp-x86_64-linux-clang:cache-deadbeefcafebabe1337c0d3
#
# In more detail:
# - Init all submodules required to build this project.
# - Log into cache ECR, and ensures repository exists.
# - Checks if current project needs to be rebuilt, if not, retag previous image with current commit hash and early out.
# - Validate any terraform that may exist.
# - Pull down dependent images that we do not control (e.g. alpine etc).
# - For images we do control, pull the image we've built (or retagged) as part of this build.
# - For each "named stage" (usually intermittent builders before creating final image), pull previous to prime the cache, build and push the results.
# - Pull previous project image to use it as a layer cache if it exists.
# - Perform the build of the image itself. With the cache primed we should only have to rebuild the necessary layers.
# - Push the image tagged with the commit hash to the cache.

[ -n "${BUILD_SYSTEM_DEBUG:-}" ] && set -x # conditionally trace
set -euo pipefail

REPOSITORY=$1
FORCE_BUILD=${2:-"false"}
ARCH=${3:-""}
DOCKERFILE=$(query_manifest dockerfile $REPOSITORY)
PROJECT_DIR=$(query_manifest projectDir $REPOSITORY)
BUILD_DIR=$(query_manifest buildDir $REPOSITORY)

echo "Repository: $REPOSITORY"
echo "Working directory: $PWD"
echo "Dockerfile: $DOCKERFILE"
echo "Build directory: $BUILD_DIR"
echo "Arch: $ARCH"

# Fetch images with retries
function fetch_image() {
  echo "Pulling: $1"
  if ! retry docker pull $1 > /dev/null 2>&1; then
    echo "Image not found: $1"
    return 1
  fi
  return 0
}

# Fetch images, but don't assume this will work
function try_fetch_image() {
  echo "Pulling: $1"
  if ! docker pull $1 > /dev/null 2>&1; then
    echo "Image not found: $1"
    return 1
  fi
  return 0
}

function docker_login() {
  # Retries up to 3 times with 10 second intervals
  for i in $(seq 1 3); do
    echo "$DOCKERHUB_PASSWORD" | docker login -u aztecprotocolci --password-stdin && return || sleep 10
  done
  echo "$@ failed docker_login after 3 attempts"
  exit 1
}

docker_login

# Ensure ECR repository exists.
retry ensure_repo $REPOSITORY $ECR_REGION refresh_lifecycle

CONTENT_HASH=$(calculate_content_hash $REPOSITORY)
echo "Content hash: $CONTENT_HASH"

cd $BUILD_DIR

# If we have previously successful commit, we can early out if nothing relevant has changed since.
if [[ $FORCE_BUILD == 'false' ]] && check_rebuild cache-"$CONTENT_HASH" $REPOSITORY; then
  echo "No rebuild necessary."
  untag_remote_image $REPOSITORY tainted
  exit 0
fi

echo "Initializing submodules..."
init_submodules $REPOSITORY

echo "Checking for terraform..."
# Validate any terraform if it exists.
if [ -d $ROOT_PATH/$PROJECT_DIR/terraform ]; then
  ensure_terraform
  export TF_IN_AUTOMATION=1
  pushd $ROOT_PATH/$PROJECT_DIR/terraform
  for DIR in . $(find . -maxdepth 1 -type d); do
    pushd $DIR
    if [ -f ./main.tf ]; then
      terraform init -input=false -backend-config="key=dummy"
      terraform validate
    fi
    popd
  done
  popd
fi

# Pull latest parents that are not ours. We also do not want to pull images suffixed by _, this is how we scope intermediate build images.
<<<<<<< HEAD
cat $DOCKERFILE | sed -n -e 's/^FROM \([^[:space:]]\+\).*/\1/p'
cat $DOCKERFILE | sed -n -e 's/^FROM \([^[:space:]]\+\).*/\1/p' | sed '/_$/d'
cat $DOCKERFILE | sed -n -e 's/^FROM \([^[:space:]]\+\).*/\1/p' | sed '/_$/d' | grep -v $ECR_DEPLOY_URL
cat $DOCKERFILE | sed -n -e 's/^FROM \([^[:space:]]\+\).*/\1/p' | sed '/_$/d' | grep -v $ECR_DEPLOY_URL | sort
cat $DOCKERFILE | sed -n -e 's/^FROM \([^[:space:]]\+\).*/\1/p' | sed '/_$/d' | grep -v $ECR_DEPLOY_URL | sort | uniq
PARENTS=$(cat $DOCKERFILE | sed -n -e 's/^FROM \([^[:space:]]\+\).*/\1/p' | sed '/_$/d' | grep -v $ECR_DEPLOY_URL | sort | uniq)
=======
PARENTS=$(cat $DOCKERFILE | sed -n -e 's/^FROM \([^[:space:]]\+\).*/\1/p' | sed '/_$/d' | { grep -v $ECR_DEPLOY_URL || true; } | sort | uniq)
>>>>>>> fe5eedd2
for PARENT in $PARENTS; do
  [ "$PARENT" == "scratch" ] && continue
  fetch_image $PARENT
done

# For each parent that's ours, pull in the latest image.
PARENTS=$(cat $DOCKERFILE | sed -n -e "s/^FROM $ECR_DEPLOY_URL\/\([^[:space:]]\+\).*/\1/p")
for PARENT in $PARENTS; do
  # Extract repository name (i.e. discard tag).
  PARENT_REPO=${PARENT%:*}
  PARENT_CONTENT_HASH=$(calculate_content_hash $PARENT_REPO)
  # There must be a parent image to continue.
  if [ -z "$PARENT_CONTENT_HASH" ]; then
    echo "No parent image found for $PARENT_REPO"
    exit 1
  fi
  PARENT_IMAGE_URI=$ECR_URL/$PARENT_REPO:cache-$PARENT_CONTENT_HASH
  echo "Pulling dependency $PARENT_REPO..."
  fetch_image $PARENT_IMAGE_URI
  # Tag it to look like an official release as that's what we use in Dockerfiles.
  TAG=$ECR_DEPLOY_URL/$PARENT
  retry docker tag $PARENT_IMAGE_URI $TAG
done

echo "Extracting commit tag version..."
COMMIT_TAG_VERSION=$(extract_tag_version $REPOSITORY "false")

# Pull, build and push each named stage to cache.
STAGE_CACHE_FROM=""
CACHE_FROM=""
STAGES=$(cat $DOCKERFILE | sed -n -e 's/^FROM .* AS \(.*\)/\1/p')
for STAGE in $STAGES; do
  # Get the last build of this stage to leverage layer caching.
  if [ -n "$CONTENT_HASH" ]; then
    echo "Pulling stage: $STAGE"
    STAGE_IMAGE_LAST_URI=$ECR_URL/$REPOSITORY:cache-$CONTENT_HASH-$STAGE
    if fetch_image $STAGE_IMAGE_LAST_URI; then
      STAGE_CACHE_FROM="--cache-from $STAGE_IMAGE_LAST_URI"
    fi
  fi
  
  echo "Building stage: $STAGE"
  STAGE_IMAGE_COMMIT_URI=$ECR_URL/$REPOSITORY:cache-$CONTENT_HASH-$STAGE
  # Build our dockerfile, add timing information
  docker build --target $STAGE $STAGE_CACHE_FROM -t $STAGE_IMAGE_COMMIT_URI -f $DOCKERFILE --build-arg COMMIT_TAG=$COMMIT_TAG_VERSION --build-arg ARG_CONTENT_HASH=$CONTENT_HASH . \
  | while read line ; do echo "$(date "+%H:%M:%S")| $line"; done
  
  # We don't want to have redo this stages work when building the final image. Use it as a layer cache.
  CACHE_FROM="--cache-from $STAGE_IMAGE_COMMIT_URI $CACHE_FROM"
  
  echo "Pushing stage: $STAGE"
  retry docker push $STAGE_IMAGE_COMMIT_URI > /dev/null 2>&1
  echo
done

# Pull previous image to use it as a layer cache if it exists.
if [ -n "$CONTENT_HASH" ]; then
  LAST_SUCCESSFUL_URI=$ECR_URL/$REPOSITORY:cache-$CONTENT_HASH
  echo "Pulling previous build of $REPOSITORY..."
  try_fetch_image $LAST_SUCCESSFUL_URI || true
  CACHE_FROM="--cache-from $LAST_SUCCESSFUL_URI $CACHE_FROM"
  echo
fi

# Build the actual image and give it a commit tag.
IMAGE_COMMIT_URI=$ECR_URL/$REPOSITORY:cache-$CONTENT_HASH
if [[ -n "$ARCH" ]]; then
  IMAGE_COMMIT_URI=$IMAGE_COMMIT_URI-$ARCH
fi
echo "Building image: $IMAGE_COMMIT_URI"
# Build our dockerfile, add timing information
docker build -t $IMAGE_COMMIT_URI -f $DOCKERFILE $CACHE_FROM --build-arg COMMIT_TAG=$COMMIT_TAG_VERSION --build-arg ARG_CONTENT_HASH=$CONTENT_HASH . \
| while read line ; do echo "$(date "+%H:%M:%S")| $line"; done
echo "Pushing image: $IMAGE_COMMIT_URI"
retry docker push $IMAGE_COMMIT_URI > /dev/null 2>&1
untag_remote_image $REPOSITORY tainted<|MERGE_RESOLUTION|>--- conflicted
+++ resolved
@@ -105,16 +105,7 @@
 fi
 
 # Pull latest parents that are not ours. We also do not want to pull images suffixed by _, this is how we scope intermediate build images.
-<<<<<<< HEAD
-cat $DOCKERFILE | sed -n -e 's/^FROM \([^[:space:]]\+\).*/\1/p'
-cat $DOCKERFILE | sed -n -e 's/^FROM \([^[:space:]]\+\).*/\1/p' | sed '/_$/d'
-cat $DOCKERFILE | sed -n -e 's/^FROM \([^[:space:]]\+\).*/\1/p' | sed '/_$/d' | grep -v $ECR_DEPLOY_URL
-cat $DOCKERFILE | sed -n -e 's/^FROM \([^[:space:]]\+\).*/\1/p' | sed '/_$/d' | grep -v $ECR_DEPLOY_URL | sort
-cat $DOCKERFILE | sed -n -e 's/^FROM \([^[:space:]]\+\).*/\1/p' | sed '/_$/d' | grep -v $ECR_DEPLOY_URL | sort | uniq
-PARENTS=$(cat $DOCKERFILE | sed -n -e 's/^FROM \([^[:space:]]\+\).*/\1/p' | sed '/_$/d' | grep -v $ECR_DEPLOY_URL | sort | uniq)
-=======
 PARENTS=$(cat $DOCKERFILE | sed -n -e 's/^FROM \([^[:space:]]\+\).*/\1/p' | sed '/_$/d' | { grep -v $ECR_DEPLOY_URL || true; } | sort | uniq)
->>>>>>> fe5eedd2
 for PARENT in $PARENTS; do
   [ "$PARENT" == "scratch" ] && continue
   fetch_image $PARENT
