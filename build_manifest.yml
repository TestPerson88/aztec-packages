--- conflicted
+++ resolved
@@ -171,12 +171,9 @@
     - noir-packages
     - l1-contracts
     - noir-projects
-<<<<<<< HEAD
+    - barretenberg-x86_64-linux-clang
   # TODO: Silently fails on arm. Figure out why.
   arm: false
-=======
-    - barretenberg-x86_64-linux-clang
->>>>>>> 7f216eb0
 
 # Builds all of yarn-project, with all developer dependencies.
 # Creates a runnable container used to run tests and formatting checks.
