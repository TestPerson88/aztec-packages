// GENERATED FILE - DO NOT EDIT, RUN yarn remake-constants in circuits.js
// SPDX-License-Identifier: Apache-2.0
// Copyright 2023 Aztec Labs.
pragma solidity >=0.8.18;

/**
 * @title Constants Library
 * @author Aztec Labs
 * @notice Library that contains constants used throughout the Aztec protocol
 */
library Constants {
  // Prime field modulus
  uint256 internal constant P =
    21888242871839275222246405745257275088548364400416034343698204186575808495617;
  uint256 internal constant MAX_FIELD_VALUE = P - 1;

  uint256 internal constant ARGS_LENGTH = 16;
  uint256 internal constant RETURN_VALUES_LENGTH = 4;
  uint256 internal constant MAX_NEW_COMMITMENTS_PER_CALL = 16;
  uint256 internal constant MAX_NEW_NULLIFIERS_PER_CALL = 16;
  uint256 internal constant MAX_PRIVATE_CALL_STACK_LENGTH_PER_CALL = 4;
  uint256 internal constant MAX_PUBLIC_CALL_STACK_LENGTH_PER_CALL = 4;
  uint256 internal constant MAX_NEW_L2_TO_L1_MSGS_PER_CALL = 2;
  uint256 internal constant MAX_PUBLIC_DATA_UPDATE_REQUESTS_PER_CALL = 16;
  uint256 internal constant MAX_PUBLIC_DATA_READS_PER_CALL = 16;
  uint256 internal constant MAX_READ_REQUESTS_PER_CALL = 32;
<<<<<<< HEAD
  uint256 internal constant MAX_PHASE_TRANSITIONS_PER_CALL = 3;
=======
  uint256 internal constant MAX_NULLIFIER_KEY_VALIDATION_REQUESTS_PER_CALL = 1;
>>>>>>> 90b46510
  uint256 internal constant MAX_NEW_COMMITMENTS_PER_TX = 64;
  uint256 internal constant MAX_NEW_NULLIFIERS_PER_TX = 64;
  uint256 internal constant MAX_PRIVATE_CALL_STACK_LENGTH_PER_TX = 8;
  uint256 internal constant MAX_PUBLIC_CALL_STACK_LENGTH_PER_TX = 8;
  uint256 internal constant MAX_NEW_L2_TO_L1_MSGS_PER_TX = 2;
  uint256 internal constant MAX_PUBLIC_DATA_UPDATE_REQUESTS_PER_TX = 16;
  uint256 internal constant MAX_PUBLIC_DATA_READS_PER_TX = 16;
  uint256 internal constant MAX_NEW_CONTRACTS_PER_TX = 1;
  uint256 internal constant MAX_OPTIONALLY_REVEALED_DATA_LENGTH_PER_TX = 4;
  uint256 internal constant MAX_READ_REQUESTS_PER_TX = 128;
  uint256 internal constant MAX_NULLIFIER_KEY_VALIDATION_REQUESTS_PER_TX = 4;
  uint256 internal constant NUM_ENCRYPTED_LOGS_HASHES_PER_TX = 1;
  uint256 internal constant NUM_UNENCRYPTED_LOGS_HASHES_PER_TX = 1;
  uint256 internal constant MAX_PHASE_TRANSITIONS_PER_TX = 3;
  uint256 internal constant NUMBER_OF_L1_L2_MESSAGES_PER_ROLLUP = 16;
  uint256 internal constant VK_TREE_HEIGHT = 3;
  uint256 internal constant FUNCTION_TREE_HEIGHT = 5;
  uint256 internal constant CONTRACT_TREE_HEIGHT = 16;
  uint256 internal constant NOTE_HASH_TREE_HEIGHT = 32;
  uint256 internal constant PUBLIC_DATA_TREE_HEIGHT = 40;
  uint256 internal constant NULLIFIER_TREE_HEIGHT = 20;
  uint256 internal constant L1_TO_L2_MSG_TREE_HEIGHT = 16;
  uint256 internal constant ROLLUP_VK_TREE_HEIGHT = 8;
  uint256 internal constant CONTRACT_SUBTREE_HEIGHT = 0;
  uint256 internal constant CONTRACT_SUBTREE_SIBLING_PATH_LENGTH = 16;
  uint256 internal constant NOTE_HASH_SUBTREE_HEIGHT = 6;
  uint256 internal constant NOTE_HASH_SUBTREE_SIBLING_PATH_LENGTH = 26;
  uint256 internal constant NULLIFIER_SUBTREE_HEIGHT = 6;
  uint256 internal constant PUBLIC_DATA_SUBTREE_HEIGHT = 4;
  uint256 internal constant ARCHIVE_HEIGHT = 16;
  uint256 internal constant NULLIFIER_SUBTREE_SIBLING_PATH_LENGTH = 14;
  uint256 internal constant PUBLIC_DATA_SUBTREE_SIBLING_PATH_LENGTH = 36;
  uint256 internal constant L1_TO_L2_MSG_SUBTREE_HEIGHT = 4;
  uint256 internal constant L1_TO_L2_MSG_SUBTREE_SIBLING_PATH_LENGTH = 12;
  uint256 internal constant FUNCTION_SELECTOR_NUM_BYTES = 4;
  uint256 internal constant MAPPING_SLOT_PEDERSEN_SEPARATOR = 4;
  uint256 internal constant NUM_FIELDS_PER_SHA256 = 2;
  uint256 internal constant ARGS_HASH_CHUNK_LENGTH = 32;
  uint256 internal constant ARGS_HASH_CHUNK_COUNT = 16;
  uint256 internal constant PHASE_FEE_PREP = 1;
  uint256 internal constant PHASE_APPLICATION_LOGIC = 2;
  uint256 internal constant PHASE_FEE_DISTRIBUTION = 3;
  uint256 internal constant L1_TO_L2_MESSAGE_LENGTH = 8;
  uint256 internal constant L1_TO_L2_MESSAGE_ORACLE_CALL_LENGTH = 25;
  uint256 internal constant MAX_NOTE_FIELDS_LENGTH = 20;
  uint256 internal constant GET_NOTE_ORACLE_RETURN_LENGTH = 23;
  uint256 internal constant MAX_NOTES_PER_PAGE = 10;
  uint256 internal constant VIEW_NOTE_ORACLE_RETURN_LENGTH = 212;
  uint256 internal constant CALL_CONTEXT_LENGTH = 8;
  uint256 internal constant BLOCK_HEADER_LENGTH = 7;
  uint256 internal constant FUNCTION_DATA_LENGTH = 4;
  uint256 internal constant CONTRACT_DEPLOYMENT_DATA_LENGTH = 6;
  uint256 internal constant PRIVATE_CIRCUIT_PUBLIC_INPUTS_LENGTH = 195;
  uint256 internal constant CONTRACT_STORAGE_UPDATE_REQUEST_LENGTH = 3;
  uint256 internal constant CONTRACT_STORAGE_READ_LENGTH = 2;
  uint256 internal constant PUBLIC_CIRCUIT_PUBLIC_INPUTS_LENGTH = 190;
  uint256 internal constant GET_NOTES_ORACLE_RETURN_LENGTH = 674;
<<<<<<< HEAD
  uint256 internal constant CALL_PRIVATE_FUNCTION_RETURN_SIZE = 201;
=======
  uint256 internal constant CALL_PRIVATE_FUNCTION_RETURN_SIZE = 199;
>>>>>>> 90b46510
  uint256 internal constant PUBLIC_CIRCUIT_PUBLIC_INPUTS_HASH_INPUT_LENGTH = 87;
  uint256 internal constant PRIVATE_CIRCUIT_PUBLIC_INPUTS_HASH_INPUT_LENGTH = 183;
  uint256 internal constant COMMITMENTS_NUM_BYTES_PER_BASE_ROLLUP = 2048;
  uint256 internal constant NULLIFIERS_NUM_BYTES_PER_BASE_ROLLUP = 2048;
  uint256 internal constant PUBLIC_DATA_WRITES_NUM_BYTES_PER_BASE_ROLLUP = 1024;
  uint256 internal constant CONTRACTS_NUM_BYTES_PER_BASE_ROLLUP = 32;
  uint256 internal constant CONTRACT_DATA_NUM_BYTES_PER_BASE_ROLLUP = 64;
  uint256 internal constant CONTRACT_DATA_NUM_BYTES_PER_BASE_ROLLUP_UNPADDED = 52;
  uint256 internal constant L2_TO_L1_MSGS_NUM_BYTES_PER_BASE_ROLLUP = 64;
  uint256 internal constant LOGS_HASHES_NUM_BYTES_PER_BASE_ROLLUP = 64;
}<|MERGE_RESOLUTION|>--- conflicted
+++ resolved
@@ -24,11 +24,8 @@
   uint256 internal constant MAX_PUBLIC_DATA_UPDATE_REQUESTS_PER_CALL = 16;
   uint256 internal constant MAX_PUBLIC_DATA_READS_PER_CALL = 16;
   uint256 internal constant MAX_READ_REQUESTS_PER_CALL = 32;
-<<<<<<< HEAD
   uint256 internal constant MAX_PHASE_TRANSITIONS_PER_CALL = 3;
-=======
   uint256 internal constant MAX_NULLIFIER_KEY_VALIDATION_REQUESTS_PER_CALL = 1;
->>>>>>> 90b46510
   uint256 internal constant MAX_NEW_COMMITMENTS_PER_TX = 64;
   uint256 internal constant MAX_NEW_NULLIFIERS_PER_TX = 64;
   uint256 internal constant MAX_PRIVATE_CALL_STACK_LENGTH_PER_TX = 8;
@@ -86,11 +83,7 @@
   uint256 internal constant CONTRACT_STORAGE_READ_LENGTH = 2;
   uint256 internal constant PUBLIC_CIRCUIT_PUBLIC_INPUTS_LENGTH = 190;
   uint256 internal constant GET_NOTES_ORACLE_RETURN_LENGTH = 674;
-<<<<<<< HEAD
-  uint256 internal constant CALL_PRIVATE_FUNCTION_RETURN_SIZE = 201;
-=======
-  uint256 internal constant CALL_PRIVATE_FUNCTION_RETURN_SIZE = 199;
->>>>>>> 90b46510
+  uint256 internal constant CALL_PRIVATE_FUNCTION_RETURN_SIZE = 205;
   uint256 internal constant PUBLIC_CIRCUIT_PUBLIC_INPUTS_HASH_INPUT_LENGTH = 87;
   uint256 internal constant PRIVATE_CIRCUIT_PUBLIC_INPUTS_HASH_INPUT_LENGTH = 183;
   uint256 internal constant COMMITMENTS_NUM_BYTES_PER_BASE_ROLLUP = 2048;
