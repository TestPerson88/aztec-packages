use noirc_errors::Span;
use noirc_frontend::{macros_api::MacroError, UnresolvedTypeData};

use super::constants::MAX_CONTRACT_PRIVATE_FUNCTIONS;

#[derive(Debug, Clone)]
pub enum AztecMacroError {
    AztecDepNotFound,
    ContractHasTooManyPrivateFunctions { span: Span },
    UnsupportedFunctionArgumentType { span: Span, typ: UnresolvedTypeData },
    UnsupportedStorageType { span: Option<Span>, typ: UnresolvedTypeData },
    CouldNotAssignStorageSlots { secondary_message: Option<String> },
    CouldNotImplementNoteInterface { span: Option<Span>, secondary_message: Option<String> },
<<<<<<< HEAD
=======
    MultipleStorageDefinitions { span: Option<Span> },
    CouldNotExportStorageLayout { span: Option<Span>, secondary_message: Option<String> },
>>>>>>> edba6f12
    EventError { span: Span, message: String },
    UnsupportedAttributes { span: Span, secondary_message: Option<String> },
}

impl From<AztecMacroError> for MacroError {
    fn from(err: AztecMacroError) -> Self {
        match err {
            AztecMacroError::AztecDepNotFound {} => MacroError {
                primary_message: "Aztec dependency not found. Please add aztec as a dependency in your Cargo.toml. For more information go to https://docs.aztec.network/developers/debugging/aztecnr-errors#aztec-dependency-not-found-please-add-aztec-as-a-dependency-in-your-nargotoml".to_owned(),
                secondary_message: None,
                span: None,
            },
            AztecMacroError::ContractHasTooManyPrivateFunctions { span } => MacroError {
                primary_message: format!("Contract can only have a maximum of {} private functions", MAX_CONTRACT_PRIVATE_FUNCTIONS),
                secondary_message: None,
                span: Some(span),
            },
            AztecMacroError::UnsupportedFunctionArgumentType { span, typ } => MacroError {
                primary_message: format!("Provided parameter type `{typ:?}` is not supported in Aztec contract interface"),
                secondary_message: None,
                span: Some(span),
            },
            AztecMacroError::UnsupportedStorageType { span, typ } => MacroError {
                primary_message: format!("Provided storage type `{typ:?}` is not directly supported in Aztec. Please provide a custom storage implementation"),
                secondary_message: None,
                span,
            },
            AztecMacroError::CouldNotAssignStorageSlots { secondary_message } => MacroError {
                primary_message: "Could not assign storage slots, please provide a custom storage implementation".to_string(),
                secondary_message,
                span: None,
            },
            AztecMacroError::CouldNotImplementNoteInterface { span, secondary_message } => MacroError {
                primary_message: "Could not implement automatic methods for note, please provide an implementation of the NoteInterface trait".to_string(),
                secondary_message,
                span
            },
<<<<<<< HEAD
=======
            AztecMacroError::MultipleStorageDefinitions { span } => MacroError {
                primary_message: "Only one struct can be tagged as #[aztec(storage)]".to_string(),
                secondary_message: None,
                span,
            },
            AztecMacroError::CouldNotExportStorageLayout { secondary_message, span } => MacroError {
                primary_message: "Could not generate and export storage layout".to_string(),
                secondary_message,
                span,
            },
>>>>>>> edba6f12
            AztecMacroError::EventError { span, message } => MacroError {
                primary_message: message,
                secondary_message: None,
                span: Some(span),
            },
            AztecMacroError::UnsupportedAttributes { span, secondary_message } => MacroError {
                primary_message: "Unsupported attributes in contract function".to_string(),
                secondary_message,
                span: Some(span),
            },
        }
    }
}<|MERGE_RESOLUTION|>--- conflicted
+++ resolved
@@ -11,11 +11,8 @@
     UnsupportedStorageType { span: Option<Span>, typ: UnresolvedTypeData },
     CouldNotAssignStorageSlots { secondary_message: Option<String> },
     CouldNotImplementNoteInterface { span: Option<Span>, secondary_message: Option<String> },
-<<<<<<< HEAD
-=======
     MultipleStorageDefinitions { span: Option<Span> },
     CouldNotExportStorageLayout { span: Option<Span>, secondary_message: Option<String> },
->>>>>>> edba6f12
     EventError { span: Span, message: String },
     UnsupportedAttributes { span: Span, secondary_message: Option<String> },
 }
@@ -53,8 +50,6 @@
                 secondary_message,
                 span
             },
-<<<<<<< HEAD
-=======
             AztecMacroError::MultipleStorageDefinitions { span } => MacroError {
                 primary_message: "Only one struct can be tagged as #[aztec(storage)]".to_string(),
                 secondary_message: None,
@@ -65,7 +60,6 @@
                 secondary_message,
                 span,
             },
->>>>>>> edba6f12
             AztecMacroError::EventError { span, message } => MacroError {
                 primary_message: message,
                 secondary_message: None,
