--- conflicted
+++ resolved
@@ -61,15 +61,11 @@
     }
 
     // Insert the context creation as the first action
-<<<<<<< HEAD
-    let create_context = create_context(&context_name, &func.def.parameters)?;
-=======
     let create_context = if !is_avm {
         create_context(&context_name, &func.def.parameters)?
     } else {
         create_context_avm()?
     };
->>>>>>> a87f847f
     func.def.body.statements.splice(0..0, (create_context).iter().cloned());
 
     // Add the inputs to the params
@@ -77,14 +73,6 @@
     func.def.parameters.insert(0, input);
 
     // Abstract return types such that they get added to the kernel's return_values
-<<<<<<< HEAD
-    if let Some(return_values) = abstract_return_values(func) {
-        // In case we are pushing return values to the context, we remove the statement that originated it
-        // This avoids running duplicate code, since blocks like if/else can be value returning statements
-        func.def.body.statements.pop();
-        // Add the new return statement
-        func.def.body.statements.push(return_values);
-=======
     if !is_avm {
         if let Some(return_values) = abstract_return_values(func) {
             // In case we are pushing return values to the context, we remove the statement that originated it
@@ -93,7 +81,6 @@
             // Add the new return statement
             func.def.body.statements.push(return_values);
         }
->>>>>>> a87f847f
     }
 
     // Before returning mark the contract as initialized
@@ -103,15 +90,10 @@
     }
 
     // Push the finish method call to the end of the function
-<<<<<<< HEAD
-    let finish_def = create_context_finish();
-    func.def.body.statements.push(finish_def);
-=======
     if !is_avm {
         let finish_def = create_context_finish();
         func.def.body.statements.push(finish_def);
     }
->>>>>>> a87f847f
 
     // The AVM doesn't need a return type yet.
     if !is_avm {
@@ -131,30 +113,6 @@
     Ok(())
 }
 
-<<<<<<< HEAD
-/// Transform a function to work with AVM bytecode
-pub fn transform_vm_function(
-    func: &mut NoirFunction,
-    storage_defined: bool,
-) -> Result<(), AztecMacroError> {
-    // Create access to storage
-    if storage_defined {
-        let storage = abstract_storage("public_vm", true);
-        func.def.body.statements.insert(0, storage);
-    }
-
-    // Push Avm context creation to the beginning of the function
-    let create_context = create_avm_context()?;
-    func.def.body.statements.insert(0, create_context);
-
-    // We want the function to be seen as a public function
-    func.def.is_unconstrained = true;
-
-    Ok(())
-}
-
-=======
->>>>>>> a87f847f
 /// Transform Unconstrained
 ///
 /// Inserts the following code at the beginning of an unconstrained function
@@ -679,12 +637,8 @@
     );
 
     // What will be looped over
-<<<<<<< HEAD
-    // - `hasher.add({ident}[i] as Field)`
-=======
 
     // - `serialized_args.push({ident}[i] as Field)`
->>>>>>> a87f847f
     let for_loop_block =
         expression(ExpressionKind::Block(BlockExpression { statements: loop_body }));
 
