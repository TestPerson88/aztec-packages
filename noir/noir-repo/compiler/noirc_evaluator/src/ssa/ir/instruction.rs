use acvm::{acir::BlackBoxFunc, FieldElement};
use iter_extended::vecmap;

use super::{
    basic_block::BasicBlockId,
    dfg::{CallStack, DataFlowGraph},
    map::Id,
    types::{NumericType, Type},
    value::{Value, ValueId},
};

mod binary;
mod call;
mod cast;
mod constrain;

pub(crate) use binary::{Binary, BinaryOp};
use call::simplify_call;
use cast::simplify_cast;
use constrain::decompose_constrain;

/// Reference to an instruction
///
/// Note that InstructionIds are not unique. That is, two InstructionIds
/// may refer to the same Instruction data. This is because, although
/// identical, instructions may have different results based on their
/// placement within a block.
pub(crate) type InstructionId = Id<Instruction>;

/// These are similar to built-ins in other languages.
/// These can be classified under two categories:
/// - Opcodes which the IR knows the target machine has
/// special support for. (LowLevel)
/// - Opcodes which have no function definition in the
/// source code and must be processed by the IR. An example
/// of this is println.
#[derive(Debug, Copy, Clone, PartialEq, Eq, Hash)]
pub(crate) enum Intrinsic {
    ArrayLen,
    AsSlice,
    AssertConstant,
    SlicePushBack,
    SlicePushFront,
    SlicePopBack,
    SlicePopFront,
    SliceInsert,
    SliceRemove,
    ApplyRangeConstraint,
    StrAsBytes,
    ToBits(Endian),
    ToRadix(Endian),
    BlackBox(BlackBoxFunc),
    FromField,
    AsField,
}

impl std::fmt::Display for Intrinsic {
    fn fmt(&self, f: &mut std::fmt::Formatter<'_>) -> std::fmt::Result {
        match self {
            Intrinsic::ArrayLen => write!(f, "array_len"),
            Intrinsic::AsSlice => write!(f, "as_slice"),
            Intrinsic::AssertConstant => write!(f, "assert_constant"),
            Intrinsic::SlicePushBack => write!(f, "slice_push_back"),
            Intrinsic::SlicePushFront => write!(f, "slice_push_front"),
            Intrinsic::SlicePopBack => write!(f, "slice_pop_back"),
            Intrinsic::SlicePopFront => write!(f, "slice_pop_front"),
            Intrinsic::SliceInsert => write!(f, "slice_insert"),
            Intrinsic::SliceRemove => write!(f, "slice_remove"),
            Intrinsic::StrAsBytes => write!(f, "str_as_bytes"),
            Intrinsic::ApplyRangeConstraint => write!(f, "apply_range_constraint"),
            Intrinsic::ToBits(Endian::Big) => write!(f, "to_be_bits"),
            Intrinsic::ToBits(Endian::Little) => write!(f, "to_le_bits"),
            Intrinsic::ToRadix(Endian::Big) => write!(f, "to_be_radix"),
            Intrinsic::ToRadix(Endian::Little) => write!(f, "to_le_radix"),
            Intrinsic::BlackBox(function) => write!(f, "{function}"),
            Intrinsic::FromField => write!(f, "from_field"),
            Intrinsic::AsField => write!(f, "as_field"),
        }
    }
}

impl Intrinsic {
    /// Returns whether the `Intrinsic` has side effects.
    ///
    /// If there are no side effects then the `Intrinsic` can be removed if the result is unused.
    pub(crate) fn has_side_effects(&self) -> bool {
        match self {
            Intrinsic::AssertConstant | Intrinsic::ApplyRangeConstraint => true,

            // These apply a constraint that the input must fit into a specified number of limbs.
            Intrinsic::ToBits(_) | Intrinsic::ToRadix(_) => true,

            Intrinsic::ArrayLen
            | Intrinsic::AsSlice
            | Intrinsic::SlicePushBack
            | Intrinsic::SlicePushFront
            | Intrinsic::SlicePopBack
            | Intrinsic::SlicePopFront
            | Intrinsic::SliceInsert
            | Intrinsic::SliceRemove
            | Intrinsic::StrAsBytes
            | Intrinsic::FromField
            | Intrinsic::AsField => false,

            // Some black box functions have side-effects
            Intrinsic::BlackBox(func) => matches!(func, BlackBoxFunc::RecursiveAggregation),
        }
    }

    /// Lookup an Intrinsic by name and return it if found.
    /// If there is no such intrinsic by that name, None is returned.
    pub(crate) fn lookup(name: &str) -> Option<Intrinsic> {
        match name {
            "array_len" => Some(Intrinsic::ArrayLen),
            "as_slice" => Some(Intrinsic::AsSlice),
            "assert_constant" => Some(Intrinsic::AssertConstant),
            "apply_range_constraint" => Some(Intrinsic::ApplyRangeConstraint),
            "slice_push_back" => Some(Intrinsic::SlicePushBack),
            "slice_push_front" => Some(Intrinsic::SlicePushFront),
            "slice_pop_back" => Some(Intrinsic::SlicePopBack),
            "slice_pop_front" => Some(Intrinsic::SlicePopFront),
            "slice_insert" => Some(Intrinsic::SliceInsert),
            "slice_remove" => Some(Intrinsic::SliceRemove),
            "str_as_bytes" => Some(Intrinsic::StrAsBytes),
            "to_le_radix" => Some(Intrinsic::ToRadix(Endian::Little)),
            "to_be_radix" => Some(Intrinsic::ToRadix(Endian::Big)),
            "to_le_bits" => Some(Intrinsic::ToBits(Endian::Little)),
            "to_be_bits" => Some(Intrinsic::ToBits(Endian::Big)),
            "from_field" => Some(Intrinsic::FromField),
            "as_field" => Some(Intrinsic::AsField),
            other => BlackBoxFunc::lookup(other).map(Intrinsic::BlackBox),
        }
    }
}

/// The endian-ness of bits when encoding values as bits in e.g. ToBits or ToRadix
#[derive(Clone, Copy, Debug, Hash, PartialEq, Eq)]
pub(crate) enum Endian {
    Big,
    Little,
}

#[derive(Debug, PartialEq, Eq, Hash, Clone)]
/// Instructions are used to perform tasks.
/// The instructions that the IR is able to specify are listed below.
pub(crate) enum Instruction {
    /// Binary Operations like +, -, *, /, ==, !=
    Binary(Binary),

    /// Converts `Value` into Typ
    Cast(ValueId, Type),

    /// Computes a bit wise not
    Not(ValueId),

    /// Truncates `value` to `bit_size`
    Truncate { value: ValueId, bit_size: u32, max_bit_size: u32 },

    /// Constrains two values to be equal to one another.
    Constrain(ValueId, ValueId, Option<Box<ConstrainError>>),

    /// Range constrain `value` to `max_bit_size`
    RangeCheck { value: ValueId, max_bit_size: u32, assert_message: Option<String> },

    /// Performs a function call with a list of its arguments.
    Call { func: ValueId, arguments: Vec<ValueId> },

    /// Allocates a region of memory. Note that this is not concerned with
    /// the type of memory, the type of element is determined when loading this memory.
    /// This is used for representing mutable variables and references.
    Allocate,

    /// Loads a value from memory.
    Load { address: ValueId },

    /// Writes a value to memory.
    Store { address: ValueId, value: ValueId },

    /// Provides a context for all instructions that follow up until the next
    /// `EnableSideEffects` is encountered, for stating a condition that determines whether
    /// such instructions are allowed to have side-effects.
    ///
    /// This instruction is only emitted after the cfg flattening pass, and is used to annotate
    /// instruction regions with an condition that corresponds to their position in the CFG's
    /// if-branching structure.
    EnableSideEffects { condition: ValueId },

    /// Retrieve a value from an array at the given index
    ArrayGet { array: ValueId, index: ValueId },

    /// Creates a new array with the new value at the given index. All other elements are identical
    /// to those in the given array. This will not modify the original array.
    ArraySet { array: ValueId, index: ValueId, value: ValueId },

    /// An instruction to increment the reference count of a value.
    ///
    /// This currently only has an effect in Brillig code where array sharing and copy on write is
    /// implemented via reference counting. In ACIR code this is done with im::Vector and these
    /// IncrementRc instructions are ignored.
    IncrementRc { value: ValueId },

    /// An instruction to decrement the reference count of a value.
    ///
    /// This currently only has an effect in Brillig code where array sharing and copy on write is
    /// implemented via reference counting. In ACIR code this is done with im::Vector and these
    /// DecrementRc instructions are ignored.
    DecrementRc { value: ValueId },
}

impl Instruction {
    /// Returns a binary instruction with the given operator, lhs, and rhs
    pub(crate) fn binary(operator: BinaryOp, lhs: ValueId, rhs: ValueId) -> Instruction {
        Instruction::Binary(Binary { lhs, operator, rhs })
    }

    /// Returns the type that this instruction will return.
    pub(crate) fn result_type(&self) -> InstructionResultType {
        match self {
            Instruction::Binary(binary) => binary.result_type(),
            Instruction::Cast(_, typ) => InstructionResultType::Known(typ.clone()),
            Instruction::Not(value) | Instruction::Truncate { value, .. } => {
                InstructionResultType::Operand(*value)
            }
            Instruction::ArraySet { array, .. } => InstructionResultType::Operand(*array),
            Instruction::Constrain(..)
            | Instruction::Store { .. }
            | Instruction::IncrementRc { .. }
            | Instruction::DecrementRc { .. }
            | Instruction::RangeCheck { .. }
            | Instruction::EnableSideEffects { .. } => InstructionResultType::None,
            Instruction::Allocate { .. }
            | Instruction::Load { .. }
            | Instruction::ArrayGet { .. }
            | Instruction::Call { .. } => InstructionResultType::Unknown,
        }
    }

    /// True if this instruction requires specifying the control type variables when
    /// inserting this instruction into a DataFlowGraph.
    pub(crate) fn requires_ctrl_typevars(&self) -> bool {
        matches!(self.result_type(), InstructionResultType::Unknown)
    }

    /// Pure `Instructions` are instructions which have no side-effects and results are a function of the inputs only,
    /// i.e. there are no interactions with memory.
    ///
    /// Pure instructions can be replaced with the results of another pure instruction with the same inputs.
    pub(crate) fn is_pure(&self, dfg: &DataFlowGraph) -> bool {
        use Instruction::*;

        match self {
            Binary(bin) => {
                // In ACIR, a division with a false predicate outputs (0,0), so it cannot replace another instruction unless they have the same predicate
                bin.operator != BinaryOp::Div
            }
            Cast(_, _) | Truncate { .. } | Not(_) => true,

            // These either have side-effects or interact with memory
            Constrain(..)
            | EnableSideEffects { .. }
            | Allocate
            | Load { .. }
            | Store { .. }
            | IncrementRc { .. }
<<<<<<< HEAD
            | RangeCheck { .. }
            | ArrayGet { .. }
            | ArraySet { .. } => false,
=======
            | DecrementRc { .. }
            | RangeCheck { .. } => false,
>>>>>>> 82f8cf5e

            Call { func, .. } => match dfg[*func] {
                Value::Intrinsic(intrinsic) => !intrinsic.has_side_effects(),
                _ => false,
            },
        }
    }

    pub(crate) fn has_side_effects(&self, dfg: &DataFlowGraph) -> bool {
        use Instruction::*;
        match self {
            Binary(binary) => {
                if matches!(binary.operator, BinaryOp::Div | BinaryOp::Mod) {
                    if let Some(rhs) = dfg.get_numeric_constant(binary.rhs) {
                        rhs == FieldElement::zero()
                    } else {
                        true
                    }
                } else {
                    false
                }
            }
            Cast(_, _)
            | Not(_)
            | Truncate { .. }
            | Allocate
            | Load { .. }
            | ArrayGet { .. }
            | ArraySet { .. } => false,

            Constrain(..)
            | Store { .. }
            | EnableSideEffects { .. }
            | IncrementRc { .. }
            | DecrementRc { .. }
            | RangeCheck { .. } => true,

            // Some `Intrinsic`s have side effects so we must check what kind of `Call` this is.
            Call { func, .. } => match dfg[*func] {
                Value::Intrinsic(intrinsic) => intrinsic.has_side_effects(),

                // All foreign functions are treated as having side effects.
                // This is because they can be used to pass information
                // from the ACVM to the external world during execution.
                Value::ForeignFunction(_) => true,

                // We must assume that functions contain a side effect as we cannot inspect more deeply.
                Value::Function(_) => true,

                _ => false,
            },
        }
    }

    /// Maps each ValueId inside this instruction to a new ValueId, returning the new instruction.
    /// Note that the returned instruction is fresh and will not have an assigned InstructionId
    /// until it is manually inserted in a DataFlowGraph later.
    pub(crate) fn map_values(&self, mut f: impl FnMut(ValueId) -> ValueId) -> Instruction {
        match self {
            Instruction::Binary(binary) => Instruction::Binary(Binary {
                lhs: f(binary.lhs),
                rhs: f(binary.rhs),
                operator: binary.operator,
            }),
            Instruction::Cast(value, typ) => Instruction::Cast(f(*value), typ.clone()),
            Instruction::Not(value) => Instruction::Not(f(*value)),
            Instruction::Truncate { value, bit_size, max_bit_size } => Instruction::Truncate {
                value: f(*value),
                bit_size: *bit_size,
                max_bit_size: *max_bit_size,
            },
            Instruction::Constrain(lhs, rhs, assert_message) => {
                // Must map the `lhs` and `rhs` first as the value `f` is moved with the closure
                let lhs = f(*lhs);
                let rhs = f(*rhs);
                let assert_message = assert_message.as_ref().map(|error| match error.as_ref() {
                    ConstrainError::Dynamic(call_instr) => {
                        let new_instr = call_instr.map_values(f);
                        Box::new(ConstrainError::Dynamic(new_instr))
                    }
                    _ => error.clone(),
                });
                Instruction::Constrain(lhs, rhs, assert_message)
            }
            Instruction::Call { func, arguments } => Instruction::Call {
                func: f(*func),
                arguments: vecmap(arguments.iter().copied(), f),
            },
            Instruction::Allocate => Instruction::Allocate,
            Instruction::Load { address } => Instruction::Load { address: f(*address) },
            Instruction::Store { address, value } => {
                Instruction::Store { address: f(*address), value: f(*value) }
            }
            Instruction::EnableSideEffects { condition } => {
                Instruction::EnableSideEffects { condition: f(*condition) }
            }
            Instruction::ArrayGet { array, index } => {
                Instruction::ArrayGet { array: f(*array), index: f(*index) }
            }
            Instruction::ArraySet { array, index, value } => {
                Instruction::ArraySet { array: f(*array), index: f(*index), value: f(*value) }
            }
            Instruction::IncrementRc { value } => Instruction::IncrementRc { value: f(*value) },
            Instruction::DecrementRc { value } => Instruction::DecrementRc { value: f(*value) },
            Instruction::RangeCheck { value, max_bit_size, assert_message } => {
                Instruction::RangeCheck {
                    value: f(*value),
                    max_bit_size: *max_bit_size,
                    assert_message: assert_message.clone(),
                }
            }
        }
    }

    /// Applies a function to each input value this instruction holds.
    pub(crate) fn for_each_value<T>(&self, mut f: impl FnMut(ValueId) -> T) {
        match self {
            Instruction::Binary(binary) => {
                f(binary.lhs);
                f(binary.rhs);
            }
            Instruction::Call { func, arguments } => {
                f(*func);
                for argument in arguments {
                    f(*argument);
                }
            }
            Instruction::Cast(value, _)
            | Instruction::Not(value)
            | Instruction::Truncate { value, .. }
            | Instruction::Load { address: value } => {
                f(*value);
            }
            Instruction::Constrain(lhs, rhs, assert_error) => {
                f(*lhs);
                f(*rhs);
                if let Some(error) = assert_error.as_ref() {
                    if let ConstrainError::Dynamic(call_instr) = error.as_ref() {
                        call_instr.for_each_value(f);
                    }
                }
            }

            Instruction::Store { address, value } => {
                f(*address);
                f(*value);
            }
            Instruction::Allocate { .. } => (),
            Instruction::ArrayGet { array, index } => {
                f(*array);
                f(*index);
            }
            Instruction::ArraySet { array, index, value } => {
                f(*array);
                f(*index);
                f(*value);
            }
            Instruction::EnableSideEffects { condition } => {
                f(*condition);
            }
            Instruction::IncrementRc { value }
            | Instruction::DecrementRc { value }
            | Instruction::RangeCheck { value, .. } => {
                f(*value);
            }
        }
    }

    /// Try to simplify this instruction. If the instruction can be simplified to a known value,
    /// that value is returned. Otherwise None is returned.
    ///
    /// The `block` parameter indicates the block this new instruction will be inserted into
    /// after this call.
    pub(crate) fn simplify(
        &self,
        dfg: &mut DataFlowGraph,
        block: BasicBlockId,
        ctrl_typevars: Option<Vec<Type>>,
        call_stack: &CallStack,
    ) -> SimplifyResult {
        use SimplifyResult::*;
        match self {
            Instruction::Binary(binary) => binary.simplify(dfg),
            Instruction::Cast(value, typ) => simplify_cast(*value, typ, dfg),
            Instruction::Not(value) => {
                match &dfg[dfg.resolve(*value)] {
                    // Limit optimizing ! on constants to only booleans. If we tried it on fields,
                    // there is no Not on FieldElement, so we'd need to convert between u128. This
                    // would be incorrect however since the extra bits on the field would not be flipped.
                    Value::NumericConstant { constant, typ } if typ.is_unsigned() => {
                        // As we're casting to a `u128`, we need to clear out any upper bits that the NOT fills.
                        let value = !constant.to_u128() % (1 << typ.bit_size());
                        SimplifiedTo(dfg.make_constant(value.into(), typ.clone()))
                    }
                    Value::Instruction { instruction, .. } => {
                        // !!v => v
                        if let Instruction::Not(value) = &dfg[*instruction] {
                            SimplifiedTo(*value)
                        } else {
                            None
                        }
                    }
                    _ => None,
                }
            }
            Instruction::Constrain(lhs, rhs, msg) => {
                let constraints = decompose_constrain(*lhs, *rhs, msg, dfg);
                if constraints.is_empty() {
                    Remove
                } else {
                    SimplifiedToInstructionMultiple(constraints)
                }
            }
            Instruction::ArrayGet { array, index } => {
                let array = dfg.get_array_constant(*array);
                let index = dfg.get_numeric_constant(*index);
                if let (Some((array, _)), Some(index)) = (array, index) {
                    let index =
                        index.try_to_u64().expect("Expected array index to fit in u64") as usize;
                    if index < array.len() {
                        return SimplifiedTo(array[index]);
                    }
                }
                None
            }
            Instruction::ArraySet { array, index, value, .. } => {
                let array = dfg.get_array_constant(*array);
                let index = dfg.get_numeric_constant(*index);
                if let (Some((array, element_type)), Some(index)) = (array, index) {
                    let index =
                        index.try_to_u64().expect("Expected array index to fit in u64") as usize;

                    if index < array.len() {
                        let new_array = dfg.make_array(array.update(index, *value), element_type);
                        return SimplifiedTo(new_array);
                    }
                }
                None
            }
            Instruction::Truncate { value, bit_size, max_bit_size } => {
                if bit_size == max_bit_size {
                    return SimplifiedTo(*value);
                }
                if let Some((numeric_constant, typ)) = dfg.get_numeric_constant_with_type(*value) {
                    let integer_modulus = 2_u128.pow(*bit_size);
                    let truncated = numeric_constant.to_u128() % integer_modulus;
                    SimplifiedTo(dfg.make_constant(truncated.into(), typ))
                } else if let Value::Instruction { instruction, .. } = &dfg[dfg.resolve(*value)] {
                    match &dfg[*instruction] {
                        Instruction::Truncate { bit_size: src_bit_size, .. } => {
                            // If we're truncating the value to fit into the same or larger bit size then this is a noop.
                            if src_bit_size <= bit_size && src_bit_size <= max_bit_size {
                                SimplifiedTo(*value)
                            } else {
                                None
                            }
                        }

                        Instruction::Binary(Binary {
                            lhs, rhs, operator: BinaryOp::Div, ..
                        }) if dfg.is_constant(*rhs) => {
                            // If we're truncating the result of a division by a constant denominator, we can
                            // reason about the maximum bit size of the result and whether a truncation is necessary.

                            let numerator_type = dfg.type_of_value(*lhs);
                            let max_numerator_bits = numerator_type.bit_size();

                            let divisor = dfg
                                .get_numeric_constant(*rhs)
                                .expect("rhs is checked to be constant.");
                            let divisor_bits = divisor.num_bits();

                            // 2^{max_quotient_bits} = 2^{max_numerator_bits} / 2^{divisor_bits}
                            // => max_quotient_bits = max_numerator_bits - divisor_bits
                            //
                            // In order for the truncation to be a noop, we then require `max_quotient_bits < bit_size`.
                            let max_quotient_bits = max_numerator_bits - divisor_bits;
                            if max_quotient_bits < *bit_size {
                                SimplifiedTo(*value)
                            } else {
                                None
                            }
                        }

                        _ => None,
                    }
                } else {
                    None
                }
            }
            Instruction::Call { func, arguments } => {
                simplify_call(*func, arguments, dfg, block, ctrl_typevars, call_stack)
            }
            Instruction::EnableSideEffects { condition } => {
                if let Some(last) = dfg[block].instructions().last().copied() {
                    let last = &mut dfg[last];
                    if matches!(last, Instruction::EnableSideEffects { .. }) {
                        *last = Instruction::EnableSideEffects { condition: *condition };
                        return Remove;
                    }
                }
                None
            }
            Instruction::Allocate { .. } => None,
            Instruction::Load { .. } => None,
            Instruction::Store { .. } => None,
            Instruction::IncrementRc { .. } => None,
            Instruction::DecrementRc { .. } => None,
            Instruction::RangeCheck { value, max_bit_size, .. } => {
                if let Some(numeric_constant) = dfg.get_numeric_constant(*value) {
                    if numeric_constant.num_bits() < *max_bit_size {
                        return Remove;
                    }
                }
                None
            }
        }
    }
}

#[derive(Debug, PartialEq, Eq, Hash, Clone)]
pub(crate) enum ConstrainError {
    // These are errors which have been hardcoded during SSA gen
    Static(String),
    // These are errors which come from runtime expressions specified by a Noir program
    // We store an `Instruction` as we want this Instruction to be atomic in SSA with
    // a constrain instruction, and leave codegen of this instruction to lower level passes.
    Dynamic(Instruction),
}

impl From<String> for ConstrainError {
    fn from(value: String) -> Self {
        ConstrainError::Static(value)
    }
}

impl From<String> for Box<ConstrainError> {
    fn from(value: String) -> Self {
        Box::new(value.into())
    }
}

/// The possible return values for Instruction::return_types
pub(crate) enum InstructionResultType {
    /// The result type of this instruction matches that of this operand
    Operand(ValueId),

    /// The result type of this instruction is known to be this type - independent of its operands.
    Known(Type),

    /// The result type of this function is unknown and separate from its operand types.
    /// This occurs for function calls and load operations.
    Unknown,

    /// This instruction does not return any results.
    None,
}

/// These are operations which can exit a basic block
/// ie control flow type operations
///
/// Since our IR needs to be in SSA form, it makes sense
/// to split up instructions like this, as we are sure that these instructions
/// will not be in the list of instructions for a basic block.
#[derive(Debug, PartialEq, Eq, Hash, Clone)]
pub(crate) enum TerminatorInstruction {
    /// Control flow
    ///
    /// Jump If
    ///
    /// If the condition is true: jump to the specified `then_destination`.
    /// Otherwise, jump to the specified `else_destination`.
    JmpIf { condition: ValueId, then_destination: BasicBlockId, else_destination: BasicBlockId },

    /// Unconditional Jump
    ///
    /// Jumps to specified `destination` with `arguments`.
    /// The CallStack here is expected to be used to issue an error when the start range of
    /// a for loop cannot be deduced at compile-time.
    Jmp { destination: BasicBlockId, arguments: Vec<ValueId>, call_stack: CallStack },

    /// Return from the current function with the given return values.
    ///
    /// All finished functions should have exactly 1 return instruction.
    /// Functions with early returns should instead be structured to
    /// unconditionally jump to a single exit block with the return values
    /// as the block arguments. Then the exit block can terminate in a return
    /// instruction returning these values.
    Return { return_values: Vec<ValueId>, call_stack: CallStack },
}

impl TerminatorInstruction {
    /// Map each ValueId in this terminator to a new value.
    pub(crate) fn map_values(
        &self,
        mut f: impl FnMut(ValueId) -> ValueId,
    ) -> TerminatorInstruction {
        use TerminatorInstruction::*;
        match self {
            JmpIf { condition, then_destination, else_destination } => JmpIf {
                condition: f(*condition),
                then_destination: *then_destination,
                else_destination: *else_destination,
            },
            Jmp { destination, arguments, call_stack } => Jmp {
                destination: *destination,
                arguments: vecmap(arguments, |value| f(*value)),
                call_stack: call_stack.clone(),
            },
            Return { return_values, call_stack } => Return {
                return_values: vecmap(return_values, |value| f(*value)),
                call_stack: call_stack.clone(),
            },
        }
    }

    /// Mutate each ValueId to a new ValueId using the given mapping function
    pub(crate) fn mutate_values(&mut self, mut f: impl FnMut(ValueId) -> ValueId) {
        use TerminatorInstruction::*;
        match self {
            JmpIf { condition, .. } => {
                *condition = f(*condition);
            }
            Jmp { arguments, .. } => {
                for argument in arguments {
                    *argument = f(*argument);
                }
            }
            Return { return_values, .. } => {
                for return_value in return_values {
                    *return_value = f(*return_value);
                }
            }
        }
    }

    /// Apply a function to each value
    pub(crate) fn for_each_value<T>(&self, mut f: impl FnMut(ValueId) -> T) {
        use TerminatorInstruction::*;
        match self {
            JmpIf { condition, .. } => {
                f(*condition);
            }
            Jmp { arguments, .. } => {
                for argument in arguments {
                    f(*argument);
                }
            }
            Return { return_values, .. } => {
                for return_value in return_values {
                    f(*return_value);
                }
            }
        }
    }

    /// Mutate each BlockId to a new BlockId specified by the given mapping function.
    pub(crate) fn mutate_blocks(&mut self, mut f: impl FnMut(BasicBlockId) -> BasicBlockId) {
        use TerminatorInstruction::*;
        match self {
            JmpIf { then_destination, else_destination, .. } => {
                *then_destination = f(*then_destination);
                *else_destination = f(*else_destination);
            }
            Jmp { destination, .. } => {
                *destination = f(*destination);
            }
            Return { .. } => (),
        }
    }
}

/// Contains the result to Instruction::simplify, specifying how the instruction
/// should be simplified.
pub(crate) enum SimplifyResult {
    /// Replace this function's result with the given value
    SimplifiedTo(ValueId),

    /// Replace this function's results with the given values
    /// Used for when there are multiple return values from
    /// a function such as a tuple
    SimplifiedToMultiple(Vec<ValueId>),

    /// Replace this function with an simpler but equivalent instruction.
    SimplifiedToInstruction(Instruction),

    /// Replace this function with a set of simpler but equivalent instructions.
    /// This is currently only to be used for [`Instruction::Constrain`].
    SimplifiedToInstructionMultiple(Vec<Instruction>),

    /// Remove the instruction, it is unnecessary
    Remove,

    /// Instruction could not be simplified
    None,
}

impl SimplifyResult {
    pub(crate) fn instructions(self) -> Option<Vec<Instruction>> {
        match self {
            SimplifyResult::SimplifiedToInstruction(instruction) => Some(vec![instruction]),
            SimplifyResult::SimplifiedToInstructionMultiple(instructions) => Some(instructions),
            _ => None,
        }
    }
}<|MERGE_RESOLUTION|>--- conflicted
+++ resolved
@@ -262,14 +262,10 @@
             | Load { .. }
             | Store { .. }
             | IncrementRc { .. }
-<<<<<<< HEAD
-            | RangeCheck { .. }
             | ArrayGet { .. }
-            | ArraySet { .. } => false,
-=======
+            | ArraySet { .. }
             | DecrementRc { .. }
             | RangeCheck { .. } => false,
->>>>>>> 82f8cf5e
 
             Call { func, .. } => match dfg[*func] {
                 Value::Intrinsic(intrinsic) => !intrinsic.has_side_effects(),
