--- conflicted
+++ resolved
@@ -6,12 +6,7 @@
 [subrepo]
 	remote = https://github.com/noir-lang/noir
 	branch = master
-<<<<<<< HEAD
-	commit = c44ef14847a436733206b6dd9590a7ab214ecd97
-	parent = 382626cddaa175041695e2eb70ad3c350351ffe3
-=======
 	commit = e80c5f73a4cdcba3f5cf44576c605ba1e611a2ab
 	parent = 8307dadd853d5091841e169c841ab6b09c223efb
->>>>>>> e69b5866
 	method = merge
 	cmdver = 0.4.6