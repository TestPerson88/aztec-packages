--- conflicted
+++ resolved
@@ -625,12 +625,6 @@
                 );
             }
             Instruction::RangeCheck { value, max_bit_size, assert_message } => {
-<<<<<<< HEAD
-                let value = self.convert_ssa_register_value(*value, dfg);
-                // Cast original value to field
-                let left = self.brillig_context.allocate_register();
-                self.convert_cast(left, value, &Type::field());
-=======
                 let value = self.convert_ssa_single_addr_value(*value, dfg);
                 // Cast original value to field
                 let left = SingleAddrVariable {
@@ -638,7 +632,6 @@
                     bit_size: FieldElement::max_num_bits(),
                 };
                 self.convert_cast(left, value);
->>>>>>> e69b5866
 
                 // Create a field constant with the max
                 let max = BigUint::from(2_u128).pow(*max_bit_size) - BigUint::from(1_u128);
@@ -653,13 +646,6 @@
                     bit_size: FieldElement::max_num_bits(),
                 };
                 let condition = self.brillig_context.allocate_register();
-<<<<<<< HEAD
-                self.brillig_context.binary_instruction(left, right, condition, brillig_binary_op);
-
-                self.brillig_context.constrain_instruction(condition, assert_message.clone());
-                self.brillig_context.deallocate_register(condition);
-                self.brillig_context.deallocate_register(left);
-=======
                 self.brillig_context.binary_instruction(
                     left.address,
                     right,
@@ -670,7 +656,6 @@
                 self.brillig_context.constrain_instruction(condition, assert_message.clone());
                 self.brillig_context.deallocate_register(condition);
                 self.brillig_context.deallocate_register(left.address);
->>>>>>> e69b5866
                 self.brillig_context.deallocate_register(right);
             }
             Instruction::IncrementRc { value } => {
