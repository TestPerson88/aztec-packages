--- conflicted
+++ resolved
@@ -151,15 +151,9 @@
 unconstrained fn get_notes_internal<Note, N, FILTER_ARGS>(
     storage_slot: Field,
     options: NoteGetterOptions<Note, N, FILTER_ARGS>
-<<<<<<< HEAD
-) -> [Option<Note>; MAX_READ_REQUESTS_PER_CALL] where Note: NoteInterface<N> {
+) -> [Option<Note>; MAX_NOTE_HASH_READ_REQUESTS_PER_CALL] where Note: NoteInterface<N> {
     let (num_selects, select_by_indexes, select_by_offsets, select_by_lengths, select_values, select_comparators, sort_by, sort_order) = flatten_options(options.selects, options.sorts);
-    let placeholder_opt_notes = [Option::none(); MAX_READ_REQUESTS_PER_CALL];
-=======
-) -> [Option<Note>; MAX_NOTE_HASH_READ_REQUESTS_PER_CALL] where Note: NoteInterface<N> {
-    let (num_selects, select_by, select_values, select_comparators, sort_by, sort_order) = flatten_options(options.selects, options.sorts);
     let placeholder_opt_notes = [Option::none(); MAX_NOTE_HASH_READ_REQUESTS_PER_CALL];
->>>>>>> 6b861bb0
     let placeholder_fields = [0; GET_NOTES_ORACLE_RETURN_LENGTH];
     let placeholder_note_length = [0; N];
     let opt_notes = oracle::notes::get_notes(
