use dep::std::option::Option;
use dep::protocol_types::{constants::MAX_READ_REQUESTS_PER_CALL};
use crate::note::note_interface::NoteInterface;

struct ComparatorEnum {
    EQ: u8,
    NEQ: u8,
    LT: u8,
    LTE: u8,
    GT: u8,
    GTE: u8,
}

global Comparator = ComparatorEnum {
    EQ: 1,
    NEQ: 2,
    LT: 3,
    LTE: 4,
    GT: 5,
    GTE: 6,
};

struct Select {
    field_index: u8,
    value: Field,
    comparator: u8,
}

impl Select {
    pub fn new(field_index: u8, value: Field, comparator: u8) -> Self {
        Select { field_index, value, comparator }
    }
}

struct SortOrderEnum {
    DESC: u8,
    ASC: u8,
}

global SortOrder = SortOrderEnum {
    DESC: 1,
    ASC: 2,
};

struct Sort {
    field_index: u8,
    order: u8,
}

impl Sort {
    pub fn new(field_index: u8, order: u8) -> Self {
        Sort { field_index, order }
    }
}

struct NoteStatusEnum {
    ACTIVE: u8,
    ACTIVE_OR_NULLIFIED: u8,
}

global NoteStatus = NoteStatusEnum {
    ACTIVE: 1,
    ACTIVE_OR_NULLIFIED: 2,
    // TODO 4217: add 'NULLIFIED'
};

fn return_all_notes<Note, N>(
    notes: [Option<Note>; MAX_READ_REQUESTS_PER_CALL],
    _p: Field
) -> [Option<Note>; MAX_READ_REQUESTS_PER_CALL] {
    notes
}

// docs:start:NoteGetterOptions
struct NoteGetterOptions<Note, N, FILTER_ARGS> {
    selects: BoundedVec<Option<Select>, N>,
    sorts: BoundedVec<Option<Sort>, N>,
    limit: u32,
    offset: u32,
    filter: fn ([Option<Note>; MAX_READ_REQUESTS_PER_CALL], FILTER_ARGS) -> [Option<Note>; MAX_READ_REQUESTS_PER_CALL],
    filter_args: FILTER_ARGS,
    status: u8,
}
// docs:end:NoteGetterOptions

// When retrieving notes using the NoteGetterOptions, the configurations are applied in a specific sequence to ensure precise and controlled data retrieval.
// The database-level configurations are applied first:
// `selects` to specify fields, `sorts` to establish sorting criteria, `offset` to skip items, and `limit` to cap the result size.
// And finally, a custom filter to refine the outcome further.
impl<Note, N, FILTER_ARGS> NoteGetterOptions<Note, N, FILTER_ARGS> {
    // This function initializes a NoteGetterOptions that simply returns the maximum number of notes allowed in a call.
    pub fn new() -> NoteGetterOptions<Note, N, Field> where Note: NoteInterface<N> {
        NoteGetterOptions {
            selects: BoundedVec::new(),
            sorts: BoundedVec::new(),
            limit: MAX_READ_REQUESTS_PER_CALL as u32,
            offset: 0,
            filter: return_all_notes,
            filter_args: 0,
            status: NoteStatus.ACTIVE
        }
    }

    // This function initializes a NoteGetterOptions with a filter, which takes the notes returned from the database and filter_args as its parameters.
    // `filter_args` allows you to provide additional data or context to the custom filter.
    pub fn with_filter(
        filter: fn([Option<Note>; MAX_READ_REQUESTS_PER_CALL], FILTER_ARGS) -> [Option<Note>; MAX_READ_REQUESTS_PER_CALL],
        filter_args: FILTER_ARGS
    ) -> Self where Note: NoteInterface<N> {
        NoteGetterOptions {
<<<<<<< HEAD
            selects: BoundedVec::new(Option::none()),
            sorts: BoundedVec::new(Option::none()),
=======
            selects: BoundedVec::new(),
            sorts: BoundedVec::new(),
>>>>>>> e69b5866
            limit: MAX_READ_REQUESTS_PER_CALL as u32,
            offset: 0,
            filter,
            filter_args,
            status: NoteStatus.ACTIVE
        }
    }

    // This method adds a `Select` criterion to the options.
    // It takes a field_index indicating which field to select, 
    // a value representing the specific value to match in that field, and 
    // a comparator (For possible values of comparators, please see the Comparator enum above)
    pub fn select(&mut self, field_index: u8, value: Field, comparator: Option<u8>) -> Self {
        self.selects.push(Option::some(Select::new(field_index, value, comparator.unwrap_or(Comparator.EQ))));
        *self
    }

    // This method adds a `Sort` criterion to the options.
    // It takes a field_index indicating which field to sort by and an order (SortOrder) to determine the sorting direction.
    pub fn sort(&mut self, field_index: u8, order: u8) -> Self {
        self.sorts.push(Option::some(Sort::new(field_index, order)));
        *self
    }

    // This method lets you set a limit for the maximum number of notes to be retrieved in a single query result.
    pub fn set_limit(&mut self, limit: u32) -> Self {
        assert(limit <= MAX_READ_REQUESTS_PER_CALL as u32);
        self.limit = limit;
        *self
    }

    // This method sets the offset value, which determines where to start retrieving notes in the query results.
    pub fn set_offset(&mut self, offset: u32) -> Self {
        self.offset = offset;
        *self
    }

    // This method sets the status value, which determines whether to retrieve active or nullified notes.
    pub fn set_status(&mut self, status: u8) -> Self {
        self.status = status;
        *self
    }
}<|MERGE_RESOLUTION|>--- conflicted
+++ resolved
@@ -108,13 +108,8 @@
         filter_args: FILTER_ARGS
     ) -> Self where Note: NoteInterface<N> {
         NoteGetterOptions {
-<<<<<<< HEAD
-            selects: BoundedVec::new(Option::none()),
-            sorts: BoundedVec::new(Option::none()),
-=======
             selects: BoundedVec::new(),
             sorts: BoundedVec::new(),
->>>>>>> e69b5866
             limit: MAX_READ_REQUESTS_PER_CALL as u32,
             offset: 0,
             filter,
