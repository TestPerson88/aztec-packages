use dep::std::option::Option;
<<<<<<< HEAD
use dep::protocol_types::{
    constants::MAX_READ_REQUESTS_PER_CALL,
    traits::ToField
};
=======
use dep::protocol_types::{constants::MAX_READ_REQUESTS_PER_CALL};
>>>>>>> efd70f4b
use crate::note::note_interface::NoteInterface;

struct FieldSelector {
    index: u8,
    offset: u8,
    length: u8,
}

struct ComparatorEnum {
    EQ: u8,
    NEQ: u8,
    LT: u8,
    LTE: u8,
    GT: u8,
    GTE: u8,
}

global Comparator = ComparatorEnum {
    EQ: 1,
    NEQ: 2,
    LT: 3,
    LTE: 4,
    GT: 5,
    GTE: 6,
};

struct Select {
    field_selector: FieldSelector,
    value: Field,
    comparator: u8,
}

impl Select {
<<<<<<< HEAD
    pub fn new(field_selector: FieldSelector, value: Field, comparator: u3) -> Self {
        Select { field_selector, value, comparator }
=======
    pub fn new(field_index: u8, value: Field, comparator: u8) -> Self {
        Select { field_index, value, comparator }
>>>>>>> efd70f4b
    }
}

struct SortOrderEnum {
    DESC: u8,
    ASC: u8,
}

global SortOrder = SortOrderEnum {
    DESC: 1,
    ASC: 2,
};

struct Sort {
    field_index: u8,
    order: u8,
}

impl Sort {
    pub fn new(field_index: u8, order: u8) -> Self {
        Sort { field_index, order }
    }
}

struct NoteStatusEnum {
    ACTIVE: u8,
    ACTIVE_OR_NULLIFIED: u8,
}

global NoteStatus = NoteStatusEnum {
    ACTIVE: 1,
    ACTIVE_OR_NULLIFIED: 2,
    // TODO 4217: add 'NULLIFIED'
};

fn return_all_notes<Note, N>(
    notes: [Option<Note>; MAX_READ_REQUESTS_PER_CALL],
    _p: Field
) -> [Option<Note>; MAX_READ_REQUESTS_PER_CALL] {
    notes
}

// docs:start:NoteGetterOptions
struct NoteGetterOptions<Note, N, FILTER_ARGS> {
    selects: BoundedVec<Option<Select>, N>,
    sorts: BoundedVec<Option<Sort>, N>,
    limit: u32,
    offset: u32,
    filter: fn ([Option<Note>; MAX_READ_REQUESTS_PER_CALL], FILTER_ARGS) -> [Option<Note>; MAX_READ_REQUESTS_PER_CALL],
    filter_args: FILTER_ARGS,
    status: u8,
}
// docs:end:NoteGetterOptions

// When retrieving notes using the NoteGetterOptions, the configurations are applied in a specific sequence to ensure precise and controlled data retrieval.
// The database-level configurations are applied first:
// `selects` to specify fields, `sorts` to establish sorting criteria, `offset` to skip items, and `limit` to cap the result size.
// And finally, a custom filter to refine the outcome further.
impl<Note, N, FILTER_ARGS> NoteGetterOptions<Note, N, FILTER_ARGS> {
    // This function initializes a NoteGetterOptions that simply returns the maximum number of notes allowed in a call.
    pub fn new() -> NoteGetterOptions<Note, N, Field> where Note: NoteInterface<N> {
        NoteGetterOptions {
            selects: BoundedVec::new(),
            sorts: BoundedVec::new(),
            limit: MAX_READ_REQUESTS_PER_CALL as u32,
            offset: 0,
            filter: return_all_notes,
            filter_args: 0,
            status: NoteStatus.ACTIVE
        }
    }

    // This function initializes a NoteGetterOptions with a filter, which takes the notes returned from the database and filter_args as its parameters.
    // `filter_args` allows you to provide additional data or context to the custom filter.
    pub fn with_filter(
        filter: fn([Option<Note>; MAX_READ_REQUESTS_PER_CALL], FILTER_ARGS) -> [Option<Note>; MAX_READ_REQUESTS_PER_CALL],
        filter_args: FILTER_ARGS
    ) -> Self where Note: NoteInterface<N> {
        NoteGetterOptions {
            selects: BoundedVec::new(),
            sorts: BoundedVec::new(),
            limit: MAX_READ_REQUESTS_PER_CALL as u32,
            offset: 0,
            filter,
            filter_args,
            status: NoteStatus.ACTIVE
        }
    }

    // This method adds a `Select` criterion to the options.
    // It takes a field_selector indicating which field to select, 
    // a value representing the specific value to match in that field, and 
    // a comparator (For possible values of comparators, please see the Comparator enum above)
<<<<<<< HEAD
    pub fn select<T>(&mut self, field_selector: FieldSelector, value: T, comparator: Option<u3>) -> Self where T: ToField {
        self.selects.push(Option::some(Select::new(field_selector, value.to_field(), comparator.unwrap_or(Comparator.EQ))));
=======
    pub fn select(&mut self, field_index: u8, value: Field, comparator: Option<u8>) -> Self {
        self.selects.push(Option::some(Select::new(field_index, value, comparator.unwrap_or(Comparator.EQ))));
>>>>>>> efd70f4b
        *self
    }

    // This method adds a `Sort` criterion to the options.
    // It takes a field_index indicating which field to sort by and an order (SortOrder) to determine the sorting direction.
    pub fn sort(&mut self, field_index: u8, order: u8) -> Self {
        self.sorts.push(Option::some(Sort::new(field_index, order)));
        *self
    }

    // This method lets you set a limit for the maximum number of notes to be retrieved in a single query result.
    pub fn set_limit(&mut self, limit: u32) -> Self {
        assert(limit <= MAX_READ_REQUESTS_PER_CALL as u32);
        self.limit = limit;
        *self
    }

    // This method sets the offset value, which determines where to start retrieving notes in the query results.
    pub fn set_offset(&mut self, offset: u32) -> Self {
        self.offset = offset;
        *self
    }

    // This method sets the status value, which determines whether to retrieve active or nullified notes.
    pub fn set_status(&mut self, status: u8) -> Self {
        self.status = status;
        *self
    }
}<|MERGE_RESOLUTION|>--- conflicted
+++ resolved
@@ -1,12 +1,5 @@
 use dep::std::option::Option;
-<<<<<<< HEAD
-use dep::protocol_types::{
-    constants::MAX_READ_REQUESTS_PER_CALL,
-    traits::ToField
-};
-=======
-use dep::protocol_types::{constants::MAX_READ_REQUESTS_PER_CALL};
->>>>>>> efd70f4b
+use dep::protocol_types::{constants::MAX_READ_REQUESTS_PER_CALL, traits::ToField};
 use crate::note::note_interface::NoteInterface;
 
 struct FieldSelector {
@@ -40,13 +33,8 @@
 }
 
 impl Select {
-<<<<<<< HEAD
-    pub fn new(field_selector: FieldSelector, value: Field, comparator: u3) -> Self {
+    pub fn new(field_selector: FieldSelector, value: Field, comparator: u8) -> Self {
         Select { field_selector, value, comparator }
-=======
-    pub fn new(field_index: u8, value: Field, comparator: u8) -> Self {
-        Select { field_index, value, comparator }
->>>>>>> efd70f4b
     }
 }
 
@@ -140,13 +128,21 @@
     // It takes a field_selector indicating which field to select, 
     // a value representing the specific value to match in that field, and 
     // a comparator (For possible values of comparators, please see the Comparator enum above)
-<<<<<<< HEAD
-    pub fn select<T>(&mut self, field_selector: FieldSelector, value: T, comparator: Option<u3>) -> Self where T: ToField {
-        self.selects.push(Option::some(Select::new(field_selector, value.to_field(), comparator.unwrap_or(Comparator.EQ))));
-=======
-    pub fn select(&mut self, field_index: u8, value: Field, comparator: Option<u8>) -> Self {
-        self.selects.push(Option::some(Select::new(field_index, value, comparator.unwrap_or(Comparator.EQ))));
->>>>>>> efd70f4b
+    pub fn select<T>(
+        &mut self,
+        field_selector: FieldSelector,
+        value: T,
+        comparator: Option<u8>
+    ) -> Self where T: ToField {
+        self.selects.push(
+            Option::some(
+                Select::new(
+                    field_selector,
+                    value.to_field(),
+                    comparator.unwrap_or(Comparator.EQ)
+                )
+            )
+        );
         *self
     }
 
