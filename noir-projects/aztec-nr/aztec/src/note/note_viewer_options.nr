use dep::std::option::Option;
<<<<<<< HEAD
use crate::note::note_getter_options::{FieldSelector, Select, Sort, Comparator, NoteStatus};
use dep::protocol_types::{
    constants::MAX_NOTES_PER_PAGE,
    traits::ToField,
};
=======
use crate::note::note_getter_options::{Select, Sort, Comparator, NoteStatus};
use dep::protocol_types::{constants::MAX_NOTES_PER_PAGE};
>>>>>>> efd70f4b
use crate::note::note_interface::NoteInterface;

// docs:start:NoteViewerOptions
struct NoteViewerOptions<Note, N> {
    selects: BoundedVec<Option<Select>, N>,
    sorts: BoundedVec<Option<Sort>, N>,
    limit: u32,
    offset: u32,
    status: u8,
}
// docs:end:NoteViewerOptions

impl<Note, N> NoteViewerOptions<Note, N> {
    pub fn new() -> NoteViewerOptions<Note, N> where Note: NoteInterface<N> {
        NoteViewerOptions {
            selects: BoundedVec::new(),
            sorts: BoundedVec::new(),
            limit: MAX_NOTES_PER_PAGE as u32,
            offset: 0,
            status: NoteStatus.ACTIVE
        }
    }

    // This method adds a `Select` criterion to the options.
    // It takes a field_index indicating which field to select,
    // a value representing the specific value to match in that field, and
    // a comparator (For possible values of comparators, please see the Comparator enum from note_getter_options)
<<<<<<< HEAD
    pub fn select<T>(&mut self, field_selector: FieldSelector, value: T, comparator: Option<u3>) -> Self where T: ToField {
        self.selects.push(Option::some(Select::new(field_selector, value.to_field(), comparator.unwrap_or(Comparator.EQ))));
=======
    pub fn select(&mut self, field_index: u8, value: Field, comparator: Option<u8>) -> Self {
        self.selects.push(Option::some(Select::new(field_index, value, comparator.unwrap_or(Comparator.EQ))));
>>>>>>> efd70f4b
        *self
    }

    pub fn sort(&mut self, field_index: u8, order: u8) -> Self {
        self.sorts.push(Option::some(Sort::new(field_index, order)));
        *self
    }

    pub fn set_limit(&mut self, limit: u32) -> Self {
        assert(limit <= MAX_NOTES_PER_PAGE as u32);
        self.limit = limit;
        *self
    }

    pub fn set_offset(&mut self, offset: u32) -> Self {
        self.offset = offset;
        *self
    }

    // This method sets the status value, which determines whether to retrieve active or nullified notes.
    pub fn set_status(&mut self, status: u8) -> Self {
        self.status = status;
        *self
    }
}<|MERGE_RESOLUTION|>--- conflicted
+++ resolved
@@ -1,14 +1,6 @@
 use dep::std::option::Option;
-<<<<<<< HEAD
 use crate::note::note_getter_options::{FieldSelector, Select, Sort, Comparator, NoteStatus};
-use dep::protocol_types::{
-    constants::MAX_NOTES_PER_PAGE,
-    traits::ToField,
-};
-=======
-use crate::note::note_getter_options::{Select, Sort, Comparator, NoteStatus};
-use dep::protocol_types::{constants::MAX_NOTES_PER_PAGE};
->>>>>>> efd70f4b
+use dep::protocol_types::{constants::MAX_NOTES_PER_PAGE, traits::ToField};
 use crate::note::note_interface::NoteInterface;
 
 // docs:start:NoteViewerOptions
@@ -36,13 +28,21 @@
     // It takes a field_index indicating which field to select,
     // a value representing the specific value to match in that field, and
     // a comparator (For possible values of comparators, please see the Comparator enum from note_getter_options)
-<<<<<<< HEAD
-    pub fn select<T>(&mut self, field_selector: FieldSelector, value: T, comparator: Option<u3>) -> Self where T: ToField {
-        self.selects.push(Option::some(Select::new(field_selector, value.to_field(), comparator.unwrap_or(Comparator.EQ))));
-=======
-    pub fn select(&mut self, field_index: u8, value: Field, comparator: Option<u8>) -> Self {
-        self.selects.push(Option::some(Select::new(field_index, value, comparator.unwrap_or(Comparator.EQ))));
->>>>>>> efd70f4b
+    pub fn select<T>(
+        &mut self,
+        field_selector: FieldSelector,
+        value: T,
+        comparator: Option<u8>
+    ) -> Self where T: ToField {
+        self.selects.push(
+            Option::some(
+                Select::new(
+                    field_selector,
+                    value.to_field(),
+                    comparator.unwrap_or(Comparator.EQ)
+                )
+            )
+        );
         *self
     }
 
