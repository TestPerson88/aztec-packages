--- conflicted
+++ resolved
@@ -1,13 +1,6 @@
 use dep::protocol_types::{
-<<<<<<< HEAD
-    hash::{silo_nullifier, pedersen_hash},
-    constants::GENERATOR_INDEX__CONSTRUCTOR,
-    abis::function_selector::FunctionSelector,
-    traits::is_default,
-=======
     hash::{silo_nullifier, pedersen_hash}, constants::GENERATOR_INDEX__CONSTRUCTOR,
-    abis::function_selector::FunctionSelector
->>>>>>> 4064e180
+    abis::function_selector::FunctionSelector, traits::is_default,
 };
 
 use crate::{
@@ -43,13 +36,7 @@
     let instance = get_contract_instance(address);
     let expected_init = compute_initialization_hash(context.selector(), context.get_args_hash());
     assert(instance.initialization_hash == expected_init, "Initialization hash does not match");
-<<<<<<< HEAD
     assert(is_default(instance.deployer) | (instance.deployer == context.msg_sender()), "Initializer address is not the contract deployer");
-=======
-    assert(
-        (instance.deployer.is_zero()) | (instance.deployer == context.msg_sender()), "Initializer address is not the contract deployer"
-    );
->>>>>>> 4064e180
 }
 
 pub fn compute_initialization_hash(init_selector: FunctionSelector, init_args_hash: Field) -> Field {
