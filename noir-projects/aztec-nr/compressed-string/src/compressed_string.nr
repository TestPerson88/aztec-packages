--- conflicted
+++ resolved
@@ -1,52 +1,4 @@
-<<<<<<< HEAD
-use dep::aztec::protocol_types::{utils::field::field_from_bytes, traits::{Serialize, Deserialize, FromField}};
-use dep::std;
-
-// A Fixedsize Compressed String.
-// Essentially a special version of Compressed String for practical use.
-struct FieldCompressedString{
-  value: Field
-}
-
-impl Serialize<1> for FieldCompressedString {
-  fn serialize(self) -> [Field; 1] {
-    [self.value]
-  }
-}
-
-impl Deserialize<1> for FieldCompressedString {
-  fn deserialize(input: [Field; 1]) -> Self {
-    Self { value: input[0] }
-  }
-}
-
-impl FromField for FieldCompressedString {
-    fn from_field(input_field: Field) -> Self {
-        Self { value: input_field }
-    }
-}
-
-impl FieldCompressedString {
-    pub fn is_eq(self, other: FieldCompressedString) -> bool {
-        self.value == other.value
-    }
-
-    pub fn from_string(input_string: str<31>) -> Self {
-        Self { value: field_from_bytes(input_string.as_bytes(), true) }
-    }
-
-    pub fn to_bytes(self) -> [u8; 31] {
-        let mut result = [0; 31];
-        let bytes = self.value.to_be_bytes(31);
-        for i in 0..31 {
-            result[i] = bytes[i];
-        }
-        result
-    }
-}
-=======
 use dep::aztec::protocol_types::{utils::field::field_from_bytes, traits::{Serialize, Deserialize}};
->>>>>>> efd70f4b
 
 // The general Compressed String.
 // Compresses M bytes into N fields.
