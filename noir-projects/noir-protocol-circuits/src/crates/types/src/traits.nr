use dep::std::cmp::Eq;

// Trait: is_empty
//
// The general is_empty trait checks if a data type is is empty,
// and it defines empty for the basic data types as 0.
//
// If a Field is equal to zero, then it is regarded as zero.
// We will go with this definition for now, however it can be problematic 
// if a value can actually be zero. In a future refactor, we can 
// use the optional type for safety. Doing it now would lead to a worse devex
// and would make it harder to sync up with the cpp code.
// Preferred over Default trait to convey intent, as default doesn't necessarily mean empty.
trait Empty {
    fn empty() -> Self;
}

impl Empty for Field { fn empty() -> Self {0} }

impl Empty for u1 { fn empty() -> Self {0} }
impl Empty for u8 { fn empty() -> Self {0} }
impl Empty for u32 { fn empty() -> Self {0} }
impl Empty for u64 { fn empty() -> Self {0} }
impl Empty for U128 { fn empty() -> Self {U128::from_integer(0)} }

pub fn is_empty<T>(item: T) -> bool where T: Empty + Eq {
    item.eq(T::empty())
}

pub fn is_empty_array<T, N>(array: [T; N]) -> bool where T: Empty + Eq {
    array.all(|elem| is_empty(elem))
}

trait Hash {
    fn hash(self) -> Field;
}

trait ToField {
    fn to_field(self) -> Field;
}

impl ToField for Field {
    fn to_field(self) -> Field {
        self
    }
}

<<<<<<< HEAD
impl ToField for u1 { fn to_field(self) -> Field { self as Field } }
impl ToField for u8 { fn to_field(self) -> Field { self as Field } }
impl ToField for u16 { fn to_field(self) -> Field { self as Field } }
impl ToField for u32 { fn to_field(self) -> Field { self as Field } }
impl ToField for u64 { fn to_field(self) -> Field { self as Field } }

trait FromField {
    fn from_field(value: Field) -> Self;
}

impl FromField for Field {
    fn from_field(value: Field) -> Self {
        value
    }
}

impl FromField for u1 { fn from_field(value: Field) -> Self { value as u1 } }
impl FromField for u8 { fn from_field(value: Field) -> Self { value as u8 } }
impl FromField for u16 { fn from_field(value: Field) -> Self { value as u16 } }
impl FromField for u32 { fn from_field(value: Field) -> Self { value as u32 } }
impl FromField for u64 { fn from_field(value: Field) -> Self { value as u64 } }


=======
impl ToField for U128 {
    fn to_field(self) -> Field {
        self.to_integer()
    }
}

>>>>>>> efd70f4b
// docs:start:serialize
trait Serialize<N> {
    fn serialize(self) -> [Field; N];
}
// docs:end:serialize

// docs:start:deserialize
trait Deserialize<N> {
    fn deserialize(fields: [Field; N]) -> Self;
}
// docs:end:deserialize<|MERGE_RESOLUTION|>--- conflicted
+++ resolved
@@ -45,12 +45,15 @@
     }
 }
 
-<<<<<<< HEAD
 impl ToField for u1 { fn to_field(self) -> Field { self as Field } }
 impl ToField for u8 { fn to_field(self) -> Field { self as Field } }
-impl ToField for u16 { fn to_field(self) -> Field { self as Field } }
 impl ToField for u32 { fn to_field(self) -> Field { self as Field } }
 impl ToField for u64 { fn to_field(self) -> Field { self as Field } }
+impl ToField for U128 {
+    fn to_field(self) -> Field {
+        self.to_integer()
+    }
+}
 
 trait FromField {
     fn from_field(value: Field) -> Self;
@@ -64,19 +67,14 @@
 
 impl FromField for u1 { fn from_field(value: Field) -> Self { value as u1 } }
 impl FromField for u8 { fn from_field(value: Field) -> Self { value as u8 } }
-impl FromField for u16 { fn from_field(value: Field) -> Self { value as u16 } }
 impl FromField for u32 { fn from_field(value: Field) -> Self { value as u32 } }
 impl FromField for u64 { fn from_field(value: Field) -> Self { value as u64 } }
-
-
-=======
-impl ToField for U128 {
-    fn to_field(self) -> Field {
-        self.to_integer()
+impl FromField for U128 {
+    fn from_field(value: Field) -> Self {
+        U128::from_integer(value)
     }
 }
 
->>>>>>> efd70f4b
 // docs:start:serialize
 trait Serialize<N> {
     fn serialize(self) -> [Field; N];
