--- conflicted
+++ resolved
@@ -1,11 +1,6 @@
 use crate::{
-<<<<<<< HEAD
-    address::AztecAddress, constants::{GENERATOR_INDEX__SIDE_EFFECT},
+    address::AztecAddress, constants::GENERATOR_INDEX__SIDE_EFFECT,
     traits::{Hash, Serialize, Deserialize}
-=======
-    address::AztecAddress, constants::GENERATOR_INDEX__SIDE_EFFECT,
-    traits::{Empty, Hash, Serialize, Deserialize}
->>>>>>> 4064e180
 };
 use dep::std::cmp::Eq;
 
