--- conflicted
+++ resolved
@@ -1,21 +1,12 @@
 // A demonstration of inclusion and non-inclusion proofs.
 contract InclusionProofs {
-<<<<<<< HEAD
     use dep::aztec::protocol_types::{
         abis::function_selector::FunctionSelector, address::{AztecAddress, EthAddress},
         grumpkin_point::GrumpkinPoint, contract_class_id::ContractClassId
     };
-    use dep::aztec::{
-        state_vars::{Map, PrivateSet, PublicMutable}, context::Context,
-        note::{
-        note_viewer_options::NoteViewerOptions, note_getter_options::{NoteGetterOptions, NoteStatus},
-        note_header::NoteHeader, utils as note_utils
-    }
-=======
     use dep::aztec::prelude::{
-        AztecAddress, EthAddress, FunctionSelector, NoteHeader, NoteGetterOptions, PrivateContext, Map,
+        AztecAddress, EthAddress, FunctionSelector, NoteHeader, NoteGetterOptions, NoteViewerOptions, NoteStatus, PrivateContext, Map,
         PrivateSet, PublicMutable
->>>>>>> e899e56e
     };
 
     use dep::aztec::protocol_types::{grumpkin_point::GrumpkinPoint, contract_class_id::ContractClassId};
