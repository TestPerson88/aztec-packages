mod asset;

contract PriceFeed {
    use dep::std::option::Option;
<<<<<<< HEAD
    use dep::aztec::{context::{PrivateContext, PublicContext, Context}, state_vars::{map::Map, public_state::PublicState}};
=======
    use dep::aztec::{context::{PrivateContext, PublicContext, Context}, state_vars::{Map, PublicMutable}};
>>>>>>> e69b5866
    use dep::aztec::protocol_types::address::AztecAddress;
    use crate::asset::Asset;

    // Storage structure, containing all storage, and specifying what slots they use.
    struct Storage {
        assets: Map<Field, PublicMutable<Asset>>,
    }

    #[aztec(private)]
    fn constructor() {}

    #[aztec(public)]
    fn set_price(asset_id: Field, price: Field) {
        let asset = storage.assets.at(asset_id);
        asset.write(Asset { price: U128::from_integer(price) });
    }

    #[aztec(public)]
    fn get_price(asset_id: Field) -> Asset {
        storage.assets.at(asset_id).read()
    }

    unconstrained fn fetch_price(assetId: Field) -> pub Asset {
        storage.assets.at(assetId).read()
    }
}<|MERGE_RESOLUTION|>--- conflicted
+++ resolved
@@ -2,11 +2,7 @@
 
 contract PriceFeed {
     use dep::std::option::Option;
-<<<<<<< HEAD
-    use dep::aztec::{context::{PrivateContext, PublicContext, Context}, state_vars::{map::Map, public_state::PublicState}};
-=======
     use dep::aztec::{context::{PrivateContext, PublicContext, Context}, state_vars::{Map, PublicMutable}};
->>>>>>> e69b5866
     use dep::aztec::protocol_types::address::AztecAddress;
     use crate::asset::Asset;
 
