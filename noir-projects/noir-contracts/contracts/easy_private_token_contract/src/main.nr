// docs:start:easy_private_token_contract
contract EasyPrivateToken {
    use dep::aztec::protocol_types::address::AztecAddress;
<<<<<<< HEAD
    use dep::aztec::{note::{note_header::NoteHeader, utils as note_utils}, state_vars::map::Map};
=======
    use dep::aztec::{note::{note_header::NoteHeader, utils as note_utils}, state_vars::Map};
>>>>>>> e69b5866
    use dep::value_note::{balance_utils, value_note::ValueNote};
    use dep::easy_private_state::EasyPrivateUint;

    struct Storage {
        balances: Map<AztecAddress, EasyPrivateUint>,
    }

    /**
     * initialize the contract's initial state variables.
     */
    #[aztec(private)]
    fn constructor(initial_supply: u64, owner: AztecAddress) {
        let balances = storage.balances;

        balances.at(owner).add(initial_supply, owner);
    }

    // Mints `amount` of tokens to `owner`.
    #[aztec(private)]
    fn mint(amount: u64, owner: AztecAddress) {
        let balances = storage.balances;

        balances.at(owner).add(amount, owner);
    }

    // Transfers `amount` of tokens from `sender` to a `recipient`.
    #[aztec(private)]
    fn transfer(amount: u64, sender: AztecAddress, recipient: AztecAddress) {
        let balances = storage.balances;

        balances.at(sender).sub(amount, sender);
        balances.at(recipient).add(amount, recipient);
    }

    // Helper function to get the balance of a user ("unconstrained" is a Noir alternative of Solidity's "view" function).
    unconstrained fn getBalance(owner: AztecAddress) -> pub Field {
        let balances = storage.balances;

        // Return the sum of all notes in the set.
        balance_utils::get_balance(balances.at(owner).set)
    }
}
// docs:end:easy_private_token_contract<|MERGE_RESOLUTION|>--- conflicted
+++ resolved
@@ -1,11 +1,7 @@
 // docs:start:easy_private_token_contract
 contract EasyPrivateToken {
     use dep::aztec::protocol_types::address::AztecAddress;
-<<<<<<< HEAD
-    use dep::aztec::{note::{note_header::NoteHeader, utils as note_utils}, state_vars::map::Map};
-=======
     use dep::aztec::{note::{note_header::NoteHeader, utils as note_utils}, state_vars::Map};
->>>>>>> e69b5866
     use dep::value_note::{balance_utils, value_note::ValueNote};
     use dep::easy_private_state::EasyPrivateUint;
 
