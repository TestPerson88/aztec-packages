// docs:start:easy_private_token_contract
contract EasyPrivateToken {
<<<<<<< HEAD
    use dep::aztec::{
        context::{PublicContext, Context},
        note::utils as note_utils,
    };
    use dep::std::option::Option;
    use dep::value_note::{
            balance_utils,
            value_note::ValueNote,
    };
    use dep::easy_private_state::easy_private_state::EasyPrivateUint;
=======
    use dep::aztec::protocol_types::address::AztecAddress;
    use dep::aztec::{note::{note_header::NoteHeader, utils as note_utils}, state_vars::Map};
    use dep::value_note::{balance_utils, value_note::ValueNote};
    use dep::easy_private_state::EasyPrivateUint;
>>>>>>> f6c558b4

    struct Storage {
        balances: Map<AztecAddress, EasyPrivateUint>,
    }

    /**
     * initialize the contract's initial state variables.
     */
    #[aztec(private)]
    fn constructor(initial_supply: u64, owner: AztecAddress) {
        let balances = storage.balances;

        balances.at(owner).add(initial_supply, owner);
    }

    // Mints `amount` of tokens to `owner`.
    #[aztec(private)]
    fn mint(amount: u64, owner: AztecAddress) {
        let balances = storage.balances;

        balances.at(owner).add(amount, owner);
    }

    // Transfers `amount` of tokens from `sender` to a `recipient`.
    #[aztec(private)]
    fn transfer(amount: u64, sender: AztecAddress, recipient: AztecAddress) {
        let balances = storage.balances;

        balances.at(sender).sub(amount, sender);
        balances.at(recipient).add(amount, recipient);
    }

    // Helper function to get the balance of a user ("unconstrained" is a Noir alternative of Solidity's "view" function).
    unconstrained fn getBalance(owner: AztecAddress) -> pub Field {
        let balances = storage.balances;

        // Return the sum of all notes in the set.
        balance_utils::get_balance(balances.at(owner).set)
    }
}
// docs:end:easy_private_token_contract<|MERGE_RESOLUTION|>--- conflicted
+++ resolved
@@ -1,22 +1,8 @@
 // docs:start:easy_private_token_contract
 contract EasyPrivateToken {
-<<<<<<< HEAD
-    use dep::aztec::{
-        context::{PublicContext, Context},
-        note::utils as note_utils,
-    };
-    use dep::std::option::Option;
-    use dep::value_note::{
-            balance_utils,
-            value_note::ValueNote,
-    };
-    use dep::easy_private_state::easy_private_state::EasyPrivateUint;
-=======
-    use dep::aztec::protocol_types::address::AztecAddress;
-    use dep::aztec::{note::{note_header::NoteHeader, utils as note_utils}, state_vars::Map};
-    use dep::value_note::{balance_utils, value_note::ValueNote};
+    use dep::aztec::{protocol_types::address::AztecAddress, state_vars::Map};
+    use dep::value_note::balance_utils;
     use dep::easy_private_state::EasyPrivateUint;
->>>>>>> f6c558b4
 
     struct Storage {
         balances: Map<AztecAddress, EasyPrivateUint>,
