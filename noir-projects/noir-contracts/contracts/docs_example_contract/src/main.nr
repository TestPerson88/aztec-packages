--- conflicted
+++ resolved
@@ -16,17 +16,9 @@
     use dep::aztec::protocol_types::{abis::function_selector::FunctionSelector, address::AztecAddress};
     use dep::aztec::{
         note::{
-<<<<<<< HEAD
-            note_header::NoteHeader,
-            note_getter_options::{Comparator},
-            note_viewer_options::{NoteViewerOptions},
-            utils as note_utils,
-        },
-=======
         note_header::NoteHeader, note_getter_options::{NoteGetterOptions, Comparator},
         note_viewer_options::{NoteViewerOptions}, utils as note_utils
     },
->>>>>>> efd70f4b
         context::{PrivateContext, PublicContext, Context},
         state_vars::{Map, PublicMutable, PrivateMutable, PrivateImmutable, PrivateSet, SharedImmutable}
     };
@@ -149,13 +141,8 @@
     }
 
     // docs:start:state_vars-NoteGetterOptionsComparatorExampleNoir
-<<<<<<< HEAD
-    unconstrained fn read_note(amount: Field, comparator: u3) -> pub [Option<CardNote>; 10] {
+    unconstrained fn read_note(amount: Field, comparator: u8) -> pub [Option<CardNote>; 10] {
         let options = NoteViewerOptions::new().select(CardNote::fields().points, amount, Option::some(comparator));
-=======
-    unconstrained fn read_note(amount: Field, comparator: u8) -> pub [Option<CardNote>; 10] {
-        let options = NoteViewerOptions::new().select(0, amount, Option::some(comparator));
->>>>>>> efd70f4b
         let notes = storage.set.view_notes(options);
 
         notes
