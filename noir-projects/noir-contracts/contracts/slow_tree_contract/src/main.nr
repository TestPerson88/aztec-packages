--- conflicted
+++ resolved
@@ -7,20 +7,7 @@
 // This is made as a separate contract for one thing mainly. Making it simpler to use.
 // TODO(#4760): Rename slow updates to shared mutable and ideally move the impl to state-vars in aztec-nr.
 contract SlowTree {
-    use dep::aztec::protocol_types::abis::function_selector::FunctionSelector;
-    use dep::std::option::Option;
-    use dep::value_note::{balance_utils, utils::{increment, decrement}, value_note::ValueNote};
-    use dep::aztec::{
-<<<<<<< HEAD
-        context::{PublicContext, Context},
-        note::utils as note_utils,
-=======
-        context::{PrivateContext, PublicContext, Context},
-        note::{note_header::NoteHeader, utils as note_utils},
-        state_vars::{Map, PublicMutable, PrivateSet},
->>>>>>> f6c558b4
-        protocol_types::type_serialization::FIELD_SERIALIZED_LEN
-    };
+    use dep::aztec::{protocol_types::abis::function_selector::FunctionSelector, state_vars::Map};
     use dep::slow_updates_tree::{SlowMap, Leaf, SlowUpdateProof, compute_merkle_root, deserialize_slow_update_proof};
 
     // docs:start:import_pop_capsule
