--- conflicted
+++ resolved
@@ -2,20 +2,12 @@
 
 contract GasToken {
     use dep::aztec::protocol_types::{abis::function_selector::FunctionSelector, address::{AztecAddress, EthAddress}};
-<<<<<<< HEAD
-    use dep::aztec::{hash::{compute_secret_hash}, state_vars::{public_state::PublicState, map::Map}};
-=======
     use dep::aztec::{hash::{compute_secret_hash}, state_vars::{PublicMutable, Map}};
->>>>>>> e69b5866
 
     use crate::lib::{calculate_fee, get_bridge_gas_msg_hash};
 
     struct Storage {
-<<<<<<< HEAD
-        balances: Map<AztecAddress, PublicState<U128>>,
-=======
         balances: Map<AztecAddress, PublicMutable<U128>>,
->>>>>>> e69b5866
     }
 
     #[aztec(private)]
