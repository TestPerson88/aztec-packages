--- conflicted
+++ resolved
@@ -8,16 +8,10 @@
     use dep::value_note::{utils::{increment, decrement}, value_note::ValueNote};
 
     use dep::aztec::{
-<<<<<<< HEAD
-        protocol_types::abis::function_selector::FunctionSelector,
-        context::Context,
-        note::utils as note_utils,
-=======
         protocol_types::{abis::function_selector::FunctionSelector, address::AztecAddress},
         context::{Context},
         note::{utils as note_utils, note_getter_options::NoteGetterOptions, note_header::NoteHeader},
         log::emit_unencrypted_log, state_vars::{Map, PublicMutable, PrivateSet}
->>>>>>> f6c558b4
     };
 
     struct Storage {
