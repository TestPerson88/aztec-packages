--- conflicted
+++ resolved
@@ -5,12 +5,7 @@
         context::{PrivateContext, Context}, note::{note_header::NoteHeader, utils as note_utils},
         state_vars::map::Map
     };
-<<<<<<< HEAD
-    use dep::value_note::{balance_utils, value_note::{ValueNote, VALUE_NOTE_LEN}};
-    use dep::easy_private_state::easy_private_state::EasyPrivateUint;
-=======
     use dep::easy_private_state::EasyPrivateUint;
->>>>>>> a714ee02
     // docs:end:imports
 
     // docs:start:storage_struct
