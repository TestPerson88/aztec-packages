--- conflicted
+++ resolved
@@ -1,16 +1,7 @@
 use dep::std::option::Option;
 use dep::aztec::{
-<<<<<<< HEAD
-    context::{PublicContext, Context}, hash::pedersen_hash,
-    protocol_types::constants::MAX_READ_REQUESTS_PER_CALL,
-=======
-    context::{PrivateContext, PublicContext, Context}, hash::pedersen_hash,
-    protocol_types::{address::AztecAddress, constants::MAX_READ_REQUESTS_PER_CALL},
-    state_vars::{PrivateSet, Map},
->>>>>>> f6c558b4
-    note::{
-        note_getter::view_notes, note_getter_options::SortOrder,
-    }
+    context::Context, protocol_types::{address::AztecAddress, constants::MAX_READ_REQUESTS_PER_CALL},
+    state_vars::{PrivateSet, Map}
 };
 use crate::types::token_note::{TokenNote, OwnedNote};
 
@@ -30,10 +21,7 @@
         }
     }
 
-    unconstrained pub fn balance_of<T_SERIALIZED_LEN>(
-        self: Self,
-        owner: AztecAddress
-    ) -> U128 where T: NoteInterface<T_SERIALIZED_LEN> + OwnedNote {
+    unconstrained pub fn balance_of<T_SERIALIZED_LEN>(self: Self, owner: AztecAddress) -> U128 where T: NoteInterface<T_SERIALIZED_LEN> + OwnedNote {
         self.balance_of_with_offset(owner, 0)
     }
 
