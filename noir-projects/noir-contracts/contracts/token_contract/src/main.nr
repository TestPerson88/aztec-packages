--- conflicted
+++ resolved
@@ -16,19 +16,9 @@
     use dep::compressed_string::FieldCompressedString;
 
     use dep::aztec::{
-<<<<<<< HEAD
-        note::{
-            utils as note_utils,
-        },
-        hash::{compute_secret_hash},
-        protocol_types::{
-            abis::function_selector::FunctionSelector,
-        }
-=======
-        note::{note_getter_options::NoteGetterOptions, note_header::NoteHeader, utils as note_utils},
-        hash::{compute_secret_hash}, state_vars::{Map, PublicMutable, SharedImmutable, PrivateSet},
+        note::note_getter_options::NoteGetterOptions, hash::compute_secret_hash,
+        state_vars::{Map, PublicMutable, SharedImmutable, PrivateSet},
         protocol_types::{abis::function_selector::FunctionSelector, address::AztecAddress}
->>>>>>> f6c558b4
     };
 
     // docs:start:import_authwit
