--- conflicted
+++ resolved
@@ -1,11 +1,7 @@
 contract AvmTest {
     // Libs
-<<<<<<< HEAD
-    use dep::aztec::protocol_types::address::{AztecAddress, EthAddress};
     use dep::aztec::state_vars::PublicMutable;
-=======
     use dep::aztec::protocol_types::{address::{AztecAddress, EthAddress}, constants::L1_TO_L2_MESSAGE_LENGTH};
->>>>>>> c98325d2
 
     // avm lib
     use dep::aztec::avm::hash::{keccak256, poseidon, sha256};
