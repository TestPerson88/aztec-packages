use dep::aztec::protocol_types::traits::{Serialize, Deserialize};

struct Note {
    a: Field,
    b: Field,
}

impl Serialize<2> for Note {
    fn serialize(self) -> [Field; 2] {
        [self.a, self.b]
    }
}

impl Deserialize<2> for Note {
    fn deserialize(wire: [Field; 2]) -> Note {
        Note {a: wire[0], b: wire[1]}
    }
}

contract AvmTest {
    use crate::Note;

    global big_field_128_bits: Field = 0x001234567890abcdef1234567890abcdef;
    global big_field_136_bits: Field = 0x991234567890abcdef1234567890abcdef;

    // Libs
    use dep::aztec::prelude::Map;
    use dep::aztec::state_vars::PublicMutable;
    use dep::aztec::protocol_types::{address::{AztecAddress, EthAddress}, constants::L1_TO_L2_MESSAGE_LENGTH};
    use dep::aztec::protocol_types::abis::function_selector::FunctionSelector;
    use dep::aztec::protocol_types::traits::ToField;
<<<<<<< HEAD
=======
    use dep::aztec::protocol_types::constants::RETURN_VALUES_LENGTH;
>>>>>>> 7c24870a
    use dep::compressed_string::CompressedString;

    // avm lib
    use dep::aztec::avm::hash::{keccak256, poseidon, sha256};

    #[aztec(storage)]
    struct Storage {
        single: PublicMutable<Field>,
        list: PublicMutable<Note>,
        map: Map<AztecAddress, PublicMutable<u32>>,
    }

    /************************************************************************
     * Storage
     ************************************************************************/
    unconstrained fn view_storage_single() -> pub Field {
        storage.single.read()
    }

    unconstrained fn view_storage_list() -> pub [Field; 2] {
        storage.list.read().serialize()
    }

    unconstrained fn view_storage_map(address: AztecAddress) -> pub u32 {
        storage.map.at(address).read()
    }

    #[aztec(public-vm)]
    fn set_storage_single(a: Field) {
        storage.single.write(a);
    }

    #[aztec(public-vm)]
    fn read_storage_single() -> pub Field {
        storage.single.read()
    }

    #[aztec(public-vm)]
    fn set_read_storage_single(a: Field) -> pub Field {
        storage.single.write(a);
        storage.single.read()
    }

    #[aztec(public-vm)]
    fn set_storage_list(a: Field, b: Field) {
        storage.list.write(Note { a, b });
    }

    #[aztec(public-vm)]
    fn read_storage_list() -> pub [Field; 2] {
        let note: Note = storage.list.read();
        note.serialize()
    }

    #[aztec(public-vm)]
    fn set_storage_map(to: AztecAddress, amount: u32) -> pub Field {
        storage.map.at(to).write(amount);
        // returns storage slot for key
        dep::std::hash::pedersen_hash([storage.map.storage_slot, to.to_field()])
    }

    #[aztec(public-vm)]
    fn add_storage_map(to: AztecAddress, amount: u32) -> pub Field {
        let new_balance = storage.map.at(to).read().add(amount);
        storage.map.at(to).write(new_balance);
        // returns storage slot for key
        dep::std::hash::pedersen_hash([storage.map.storage_slot, to.to_field()])
    }

    #[aztec(public-vm)]
    fn read_storage_map(address: AztecAddress) -> pub u32 {
        storage.map.at(address).read()
    }

    #[aztec(public-vm)]
    fn add_args_return(arg_a: Field, arg_b: Field) -> pub Field {
        arg_a + arg_b
    }

    /************************************************************************
     * General Opcodes
     ************************************************************************/
    #[aztec(public-vm)]
    fn set_opcode_u8() -> pub u8 {
        8 as u8
    }

    #[aztec(public-vm)]
    fn set_opcode_u32() -> pub u32 {
        1 << 30 as u32
    }

    #[aztec(public-vm)]
    fn set_opcode_u64() -> pub u64 {
        1 << 60 as u64
    }

    #[aztec(public-vm)]
    fn set_opcode_small_field() -> pub Field {
        big_field_128_bits
    }

    #[aztec(public-vm)]
    fn set_opcode_big_field() -> pub Field {
        big_field_136_bits
    }

    #[aztec(public-vm)]
    fn add_u128(a: U128, b: U128) -> pub U128 {
        a + b
    }

    /************************************************************************
     * Hashing functions
     ************************************************************************/
    #[aztec(public-vm)]
    fn keccak_hash(data: [Field; 3]) -> pub [Field; 2] {
        keccak256(data)
    }

    #[aztec(public-vm)]
    fn poseidon_hash(data: [Field; 3]) -> pub Field {
        poseidon(data)
    }

    #[aztec(public-vm)]
    fn sha256_hash(data: [Field; 3]) -> pub [Field; 2] {
        sha256(data)
    }

    #[aztec(public-vm)]
    fn pedersen_hash(data: [Field; 3]) -> pub Field {
        dep::std::hash::pedersen_hash(data)
    }

    /************************************************************************
     * AvmContext functions
     ************************************************************************/
    #[aztec(public-vm)]
    fn get_address() -> pub AztecAddress {
        context.this_address()
    }

    #[aztec(public-vm)]
    fn get_storage_address() -> pub AztecAddress {
        context.storage_address()
    }

    #[aztec(public-vm)]
    fn get_sender() -> pub AztecAddress {
        context.msg_sender()
    }

    #[aztec(public-vm)]
    fn get_origin() -> pub AztecAddress {
        context.origin()
    }

    #[aztec(public-vm)]
    fn get_portal() -> pub EthAddress {
        context.this_portal_address()
    }

    #[aztec(public-vm)]
    fn get_fee_per_l1_gas() -> pub Field {
        context.fee_per_l1_gas()
    }

    #[aztec(public-vm)]
    fn get_fee_per_l2_gas() -> pub Field {
        context.fee_per_l2_gas()
    }

    #[aztec(public-vm)]
    fn get_fee_per_da_gas() -> pub Field {
        context.fee_per_da_gas()
    }

    #[aztec(public-vm)]
    fn get_chain_id() -> pub Field {
        context.chain_id()
    }

    #[aztec(public-vm)]
    fn get_version() -> pub Field {
        context.version()
    }

    #[aztec(public-vm)]
    fn get_block_number() -> pub Field {
        context.block_number()
    }

    #[aztec(public-vm)]
    fn get_timestamp() -> pub Field {
        context.timestamp()
    }

    // #[aztec(public-vm)]
    // fn get_contract_call_depth() -> pub Field {
    //     context.contract_call_depth()
    // }

    #[aztec(public-vm)]
    fn emit_unencrypted_log() {
        context.accumulate_unencrypted_logs(/*event_selector=*/ 5, /*message=*/ [10, 20, 30]);
        context.accumulate_unencrypted_logs(/*event_selector=*/ 8, /*message=*/ "Hello, world!");
        let s: CompressedString<2,44> = CompressedString::from_string("A long time ago, in a galaxy far far away...");
        context.accumulate_unencrypted_logs(/*event_selector=*/ 10, /*message=*/ s);
    }

    #[aztec(public-vm)]
    fn note_hash_exists(note_hash: Field, leaf_index: Field) -> pub bool {
        context.note_hash_exists(note_hash, leaf_index)
    }

    // Use the standard context interface to emit a new note hash
    #[aztec(public-vm)]
    fn new_note_hash(note_hash: Field) {
        context.push_new_note_hash(note_hash);
    }

    // Use the standard context interface to emit a new nullifier
    #[aztec(public-vm)]
    fn new_nullifier(nullifier: Field) {
        context.push_new_nullifier(nullifier, 0);
    }

    // Use the standard context interface to check for a nullifier
    #[aztec(public-vm)]
    fn nullifier_exists(nullifier: Field) -> pub bool {
        context.nullifier_exists(nullifier)
    }

    // Use the standard context interface to emit a new nullifier
    #[aztec(public-vm)]
    fn emit_nullifier_and_check(nullifier: Field) {
        context.push_new_nullifier(nullifier, 0);
        let exists = context.nullifier_exists(nullifier);
        assert(exists, "Nullifier was just created, but its existence wasn't detected!");
    }

    // Create the same nullifier twice (shouldn't work!)
    #[aztec(public-vm)]
    fn nullifier_collision(nullifier: Field) {
        context.push_new_nullifier(nullifier, 0);
        // Can't do this twice!
        context.push_new_nullifier(nullifier, 0);
    }

    #[aztec(public-vm)]
    fn l1_to_l2_msg_exists(msg_hash: Field, msg_leaf_index: Field) -> pub bool {
        context.l1_to_l2_msg_exists(msg_hash, msg_leaf_index)
    }

    #[aztec(public-vm)]
    fn send_l2_to_l1_msg(recipient: EthAddress, content: Field) {
        context.message_portal(recipient, content)
    }

    // Directly call the external call opcode to initiate a nested call to the add function
    #[aztec(public-vm)]
    fn raw_nested_call_to_add(argA: Field, argB: Field) -> pub Field {
        let selector = FunctionSelector::from_signature("add_args_return(Field,Field)").to_field();
        let gas = [/*l1Gas*/42, /*l2Gas*/24, /*daGas*/420];

        // Nested call
        let results = context.call_public_function_raw(gas, context.this_address(), selector, [argA, argB]);
        let returnData: [Field; 1] = results.0;
        // this explicit size   ^ is necessary to ensure that retSize is compile-time
        // (ensure the returnData is in a HeapArray not a HeapVector)
        let success: u8 = results.1;

        assert(success == 1, "Call failed");

        let addResult = returnData[0];
        addResult
    }

    // Use the `call_public_function` wrapper to initiate a nested call to the add function
    #[aztec(public-vm)]
    fn nested_call_to_add(argA: Field, argB: Field) -> pub Field {
        let selector = FunctionSelector::from_signature("add_args_return(Field,Field)");

        // Nested call using standard context interface function
        let returnData: [Field; RETURN_VALUES_LENGTH] = context.call_public_function(context.this_address(), selector, [argA, argB]);
        // this explicit size   ^ is necessary to ensure that retSize is compile-time
        // (ensure the returnData is in a HeapArray not a HeapVector)

        let addResult = returnData[0];
        addResult
    }

    // Directly call_static the external call opcode to initiate a nested call to the add function
    #[aztec(public-vm)]
    fn raw_nested_static_call_to_add(argA: Field, argB: Field) -> pub (Field, u8) {
        let selector = FunctionSelector::from_signature("add_args_return(Field,Field)").to_field();
        let gas = [/*l1Gas*/42, /*l2Gas*/24, /*daGas*/420];

        let (resultData, success): ([Field; 1], u8) = context.static_call_public_function_raw(gas, context.this_address(), selector, [argA, argB]);

        (resultData[0], success)
    }

    // Directly call_static `set_storage_single`. Should fail since it's accessing storage.
    #[aztec(public-vm)]
    fn raw_nested_static_call_to_set_storage() -> pub u8 {
        let selector = FunctionSelector::from_signature("set_storage_single(Field)").to_field();
        let gas = [/*l1Gas*/42, /*l2Gas*/24, /*daGas*/420];
        let calldata: [Field; 1] = [20];

        let (_returnData, success): ([Field; 0], u8) = context.static_call_public_function_raw(gas, context.this_address(), selector, calldata);

        success
    }

    // Indirectly call_static the external call opcode to initiate a nested call to the add function
    #[aztec(public-vm)]
    fn nested_static_call_to_add(argA: Field, argB: Field) -> pub Field {
        let selector = FunctionSelector::from_signature("add_args_return(Field,Field)");

        let resultData: [Field; RETURN_VALUES_LENGTH] = context.static_call_public_function(context.this_address(), selector, [argA, argB]);

        resultData[0]
    }

    // Indirectly call_static `set_storage_single`. Should revert since it's accessing storage.
    #[aztec(public-vm)]
    fn nested_static_call_to_set_storage() {
        let selector = FunctionSelector::from_signature("set_storage_single(Field)");
        let calldata: [Field; 1] = [20];

        let _resultData: [Field; RETURN_VALUES_LENGTH] = context.static_call_public_function(context.this_address(), selector, calldata);
    }
}<|MERGE_RESOLUTION|>--- conflicted
+++ resolved
@@ -29,10 +29,7 @@
     use dep::aztec::protocol_types::{address::{AztecAddress, EthAddress}, constants::L1_TO_L2_MESSAGE_LENGTH};
     use dep::aztec::protocol_types::abis::function_selector::FunctionSelector;
     use dep::aztec::protocol_types::traits::ToField;
-<<<<<<< HEAD
-=======
     use dep::aztec::protocol_types::constants::RETURN_VALUES_LENGTH;
->>>>>>> 7c24870a
     use dep::compressed_string::CompressedString;
 
     // avm lib
