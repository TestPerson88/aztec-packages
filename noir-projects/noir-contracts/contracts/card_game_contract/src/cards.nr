--- conflicted
+++ resolved
@@ -1,21 +1,11 @@
 use dep::aztec::prelude::{AztecAddress, FunctionSelector, PrivateContext, NoteHeader, NoteGetterOptions, NoteViewerOptions};
 
 use dep::aztec::{
-<<<<<<< HEAD
     protocol_types::{
-    address::AztecAddress, constants::{MAX_NOTES_PER_PAGE, MAX_NOTE_HASH_READ_REQUESTS_PER_CALL},
-    traits::{ToField, Serialize, FromField}
+    traits::{ToField, Serialize, FromField},
+    constants::{MAX_NOTES_PER_PAGE, MAX_NOTE_HASH_READ_REQUESTS_PER_CALL}
 },
-    context::{PrivateContext, PublicContext, Context},
-    note::{
-    note_getter_options::NoteGetterOptions, note_viewer_options::NoteViewerOptions,
-    note_getter::view_notes
-},
-    state_vars::PrivateSet
-=======
-    protocol_types::constants::{MAX_NOTES_PER_PAGE, MAX_NOTE_HASH_READ_REQUESTS_PER_CALL},
     context::{PublicContext, Context}, note::note_getter::view_notes, state_vars::PrivateSet
->>>>>>> 086e4789
 };
 use dep::std;
 use dep::std::{option::Option};
