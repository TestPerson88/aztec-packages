use dep::aztec::{
    protocol_types::{address::AztecAddress, constants::{MAX_NOTES_PER_PAGE, MAX_READ_REQUESTS_PER_CALL}},
    context::{PrivateContext, PublicContext, Context},
    note::{
    note_getter_options::NoteGetterOptions, note_viewer_options::NoteViewerOptions,
    note_getter::view_notes
},
<<<<<<< HEAD
    state_vars::set::Set
=======
    state_vars::PrivateSet
>>>>>>> e69b5866
};
use dep::std;
use dep::std::{option::Option};
use dep::value_note::{value_note::{ValueNote, VALUE_NOTE_LEN}};

struct Card {
    // We use u32s since u16s are unsupported
    strength: u32,
    points: u32,
}

impl Card {
    pub fn from_field(field: Field) -> Card {
        let value_bytes = field.to_le_bytes(32);
        let strength = (value_bytes[0] as u32) + (value_bytes[1] as u32) * 256;
        let points = (value_bytes[2] as u32) + (value_bytes[3] as u32) * 256;
        Card { strength, points }
    }

    pub fn to_field(self) -> Field {
        self.strength as Field + (self.points as Field) * 65536
    }

    pub fn serialize(self) -> [Field; 2] {
        [self.strength as Field, self.points as Field]
    }
}

#[test]
fn test_to_from_field() {
    let field = 1234567890;
    let card = Card::from_field(field);
    assert(card.to_field() == field);
}

struct CardNote {
    card: Card,
    note: ValueNote,
}

impl CardNote {
    fn new(strength: u32, points: u32, owner: AztecAddress) -> Self {
        let card = Card { strength, points };
        CardNote::from_card(card, owner)
    }

    pub fn from_card(card: Card, owner: AztecAddress) -> CardNote {
        CardNote { card, note: ValueNote::new(card.to_field(), owner) }
    }

    pub fn from_note(note: ValueNote) -> CardNote {
        CardNote { card: Card::from_field(note.value), note }
    }
}

struct Deck {
    set: PrivateSet<ValueNote>,
}

pub fn filter_cards<N>(
    notes: [Option<ValueNote>; MAX_READ_REQUESTS_PER_CALL],
    desired_cards: [Card; N]
) -> [Option<ValueNote>; MAX_READ_REQUESTS_PER_CALL] {
    let mut selected = [Option::none(); MAX_READ_REQUESTS_PER_CALL];

    let mut found = [false; N];

    for i in 0..notes.len() {
        let note = notes[i];
        if note.is_some() {
            let card_note = CardNote::from_note(note.unwrap_unchecked());
            for j in 0..N {
                if !found[j]
                    & (card_note.card.strength == desired_cards[j].strength)
                    & (card_note.card.points == desired_cards[j].points) {
                    selected[i] = note;
                    found[j] = true;
                }
            }
        }
    }

    selected
}

impl Deck {
    pub fn new(context: Context, storage_slot: Field) -> Self {
<<<<<<< HEAD
        let set = Set { context, storage_slot };
=======
        let set = PrivateSet { context, storage_slot };
>>>>>>> e69b5866
        Deck { set }
    }

    pub fn add_cards<N>(&mut self, cards: [Card; N], owner: AztecAddress) -> [CardNote] {
        let _context = self.set.context.private.unwrap();

        let mut inserted_cards = [];
        for card in cards {
            let mut card_note = CardNote::from_card(card, owner);
            self.set.insert(&mut card_note.note, true);
            inserted_cards = inserted_cards.push_back(card_note);
        }

        inserted_cards
    }

    pub fn get_cards<N>(&mut self, cards: [Card; N], owner: AztecAddress) -> [CardNote; N] {
        let options = NoteGetterOptions::with_filter(filter_cards, cards);
        let maybe_notes = self.set.get_notes(options);
        let mut found_cards = [Option::none(); N];
        for i in 0..maybe_notes.len() {
            if maybe_notes[i].is_some() {
                let card_note = CardNote::from_note(maybe_notes[i].unwrap_unchecked());
                // Ensure the notes are actually owned by the owner (to prevent user from generating a valid proof while
                // spending someone else's notes).
                assert(card_note.note.owner.eq(owner));

                for j in 0..cards.len() {
                    if found_cards[j].is_none()
                        & (cards[j].strength == card_note.card.strength)
                        & (cards[j].points == card_note.card.points) {
                        found_cards[j] = Option::some(card_note);
                    }
                }
            }
        }

        found_cards.map(
            |card_note: Option<CardNote>| {
            assert(card_note.is_some(), "Card not found");
            card_note.unwrap_unchecked()
        }
        )
    }

    pub fn remove_cards<N>(&mut self, cards: [Card; N], owner: AztecAddress) {
        let card_notes = self.get_cards(cards, owner);
        for card_note in card_notes {
            self.set.remove(card_note.note);
        }
    }

    unconstrained pub fn view_cards(self, offset: u32) -> [Option<Card>; MAX_NOTES_PER_PAGE] {
        let options = NoteViewerOptions::new().set_offset(offset);
        let opt_notes = self.set.view_notes(options);
        let mut opt_cards = [Option::none(); MAX_NOTES_PER_PAGE];

        for i in 0..opt_notes.len() {
            opt_cards[i] = opt_notes[i].map(|note: ValueNote| Card::from_field(note.value));
        }

        opt_cards
    }
}

global PACK_CARDS = 3; // Limited by number of write requests (max 4)

pub fn get_pack_cards(seed: Field, owner: AztecAddress, context: &mut PrivateContext) -> [Card; PACK_CARDS] {
    // generate pseudo randomness deterministically from 'seed' and user secret
    let secret = context.request_nullifier_secret_key(owner);
    let mix = secret.high + secret.low + seed;
    let random_bytes = std::hash::sha256(mix.to_le_bytes(32));

    let mut cards = [Card::from_field(0); PACK_CARDS];
    // we generate PACK_CARDS cards
    assert((PACK_CARDS as u64) < 8, "Cannot generate more than 8 cards");
    for i in 0..PACK_CARDS {
        let strength = (random_bytes[i] as u32) + (random_bytes[i + 1] as u32) * 256;
        let points = (random_bytes[i + 2] as u32) + (random_bytes[i + 3] as u32) * 256;
        cards[i] = Card {
            strength, points
        };
    }

    cards
}

pub fn compute_deck_strength<N>(cards: [Card; N]) -> Field {
    cards.fold(
        0,
        |acc, card: Card| {
        acc + card.strength as Field
    }
    )
}<|MERGE_RESOLUTION|>--- conflicted
+++ resolved
@@ -5,11 +5,7 @@
     note_getter_options::NoteGetterOptions, note_viewer_options::NoteViewerOptions,
     note_getter::view_notes
 },
-<<<<<<< HEAD
-    state_vars::set::Set
-=======
     state_vars::PrivateSet
->>>>>>> e69b5866
 };
 use dep::std;
 use dep::std::{option::Option};
@@ -97,11 +93,7 @@
 
 impl Deck {
     pub fn new(context: Context, storage_slot: Field) -> Self {
-<<<<<<< HEAD
-        let set = Set { context, storage_slot };
-=======
         let set = PrivateSet { context, storage_slot };
->>>>>>> e69b5866
         Deck { set }
     }
 
