--- conflicted
+++ resolved
@@ -57,13 +57,9 @@
 
         let last_updated_ts = context.timestamp() as u64;
 
-<<<<<<< HEAD
         asset_loc.write(
             Asset { interest_accumulator: U128::from_integer(1000000000), last_updated_ts, loan_to_value, oracle }
         );
-=======
-        asset_loc.write(Asset { interest_accumulator: 1000000000, last_updated_ts, loan_to_value, oracle });
->>>>>>> 91d5379c
 
         storage.collateral_asset.write(collateral_asset);
         storage.stable_coin.write(stable_coin);
