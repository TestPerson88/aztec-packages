use dep::std::option::Option;
use dep::aztec::{
<<<<<<< HEAD
    context::Context, protocol_types::constants::MAX_READ_REQUESTS_PER_CALL,
=======
    context::Context, protocol_types::{address::AztecAddress, constants::MAX_READ_REQUESTS_PER_CALL},
    state_vars::{PrivateSet, Map},
>>>>>>> f6c558b4
    note::{
        note_getter::view_notes, note_getter_options::SortOrder,
    }
};
use crate::types::token_note::{TokenNote, OwnedNote};

struct BalancesMap<T> {
    map: Map<AztecAddress, PrivateSet<T>>
}

impl<T> BalancesMap<T> {
    pub fn new(context: Context, storage_slot: Field) -> Self {
        assert(storage_slot != 0, "Storage slot 0 not allowed. Storage slots must start from 1.");
        Self {
            map: Map::new(
                context,
                storage_slot,
                |context, slot| PrivateSet::new(context, slot)
            )
        }
    }

    unconstrained pub fn balance_of<T_SERIALIZED_LEN>(self: Self, owner: AztecAddress) -> U128 where T: NoteInterface<T_SERIALIZED_LEN> + OwnedNote {
        self.balance_of_with_offset(owner, 0)
    }

    unconstrained pub fn balance_of_with_offset<T_SERIALIZED_LEN>(
        self: Self,
        owner: AztecAddress,
        offset: u32
    ) -> U128 where T: NoteInterface<T_SERIALIZED_LEN> + OwnedNote {
        // Same as SafeU120::new(0), but fewer constraints because no check. 
        let mut balance = U128::from_integer(0);
        // docs:start:view_notes
        let options = NoteViewerOptions::new().set_offset(offset);
        let opt_notes = self.map.at(owner).view_notes(options);
        // docs:end:view_notes
        let len = opt_notes.len();
        for i in 0..len {
            if opt_notes[i].is_some() {
                balance = balance + opt_notes[i].unwrap_unchecked().get_amount();
            }
        }
        if (opt_notes[len - 1].is_some()) {
            balance = balance + self.balance_of_with_offset(owner, offset + opt_notes.len() as u32);
        }

        balance
    }

    pub fn add<T_SERIALIZED_LEN>(
        self: Self,
        owner: AztecAddress,
        addend: U128
    ) where T: NoteInterface<T_SERIALIZED_LEN> + OwnedNote {
        let mut addend_note = T::new(addend, owner);

        // docs:start:insert
        self.map.at(owner).insert(&mut addend_note, true);
        // docs:end:insert
    }

    pub fn sub<T_SERIALIZED_LEN>(
        self: Self,
        owner: AztecAddress,
        subtrahend: U128
    ) where T: NoteInterface<T_SERIALIZED_LEN> + OwnedNote {
        // docs:start:get_notes
        let options = NoteGetterOptions::with_filter(filter_notes_min_sum, subtrahend);
        let maybe_notes = self.map.at(owner).get_notes(options);
        // docs:end:get_notes

        let mut minuend: U128 = U128::from_integer(0);
        for i in 0..maybe_notes.len() {
            if maybe_notes[i].is_some() {
                let note = maybe_notes[i].unwrap_unchecked();

                // Removes the note from the owner's set of notes.
                // This will call the the `compute_nullifer` function of the `token_note`
                // which require knowledge of the secret key (currently the users encryption key).
                // The contract logic must ensure that the spending key is used as well.
                // docs:start:remove
                self.map.at(owner).remove(note);
                // docs:end:remove

                minuend = minuend + note.get_amount();
            }
        }

        // This is to provide a nicer error msg,
        // without it minuend-subtrahend would still catch it, but more generic error then.
        // without the == true, it includes 'minuend.ge(subtrahend)' as part of the error.
        assert(minuend >= subtrahend, "Balance too low");

        self.add(owner, minuend - subtrahend);
    }
}

pub fn filter_notes_min_sum<T, T_SERIALIZED_LEN>(
    notes: [Option<T>; MAX_READ_REQUESTS_PER_CALL],
    min_sum: U128
) -> [Option<T>; MAX_READ_REQUESTS_PER_CALL] where T: NoteInterface<T_SERIALIZED_LEN> + OwnedNote {
    let mut selected = [Option::none(); MAX_READ_REQUESTS_PER_CALL];
    let mut sum = U128::from_integer(0);
    for i in 0..notes.len() {
        if notes[i].is_some() & sum < min_sum {
            let note = notes[i].unwrap_unchecked();
            selected[i] = Option::some(note);
            sum = sum.add(note.get_amount());
        }
    }
    selected
}<|MERGE_RESOLUTION|>--- conflicted
+++ resolved
@@ -1,14 +1,7 @@
 use dep::std::option::Option;
 use dep::aztec::{
-<<<<<<< HEAD
-    context::Context, protocol_types::constants::MAX_READ_REQUESTS_PER_CALL,
-=======
     context::Context, protocol_types::{address::AztecAddress, constants::MAX_READ_REQUESTS_PER_CALL},
-    state_vars::{PrivateSet, Map},
->>>>>>> f6c558b4
-    note::{
-        note_getter::view_notes, note_getter_options::SortOrder,
-    }
+    state_vars::{PrivateSet, Map}, note::{note_getter::view_notes}
 };
 use crate::types::token_note::{TokenNote, OwnedNote};
 
