--- conflicted
+++ resolved
@@ -15,11 +15,7 @@
 
     use dep::aztec::{
         context::{Context, inputs::private_context_inputs::PrivateContextInputs},
-<<<<<<< HEAD
-        hash::{pedersen_hash, compute_secret_hash}, context::PrivateContext,
-=======
         hash::{pedersen_hash, compute_secret_hash},
->>>>>>> 086e4789
         note::{
         lifecycle::{create_note, destroy_note}, note_getter::{get_notes, view_notes},
         note_getter_options::NoteStatus
