#!/usr/bin/env bash
set -eu

cd "$(dirname "$0")"

CMD=${1:-}

if [ -n "$CMD" ]; then
  if [ "$CMD" = "clean" ]; then
    git clean -fdx
    exit 0
  else
    echo "Unknown command: $CMD"
    exit 1
  fi
fi

# Attempt to just pull artefacts from CI and exit on success.
[ -n "${USE_CACHE:-}" ] && ./bootstrap_cache.sh && exit

g="\033[32m"  # Green
b="\033[34m"  # Blue
r="\033[0m"   # Reset

<<<<<<< HEAD
<<<<<<< HEAD
((cd "./noir-contracts" && ./bootstrap.sh) > >(awk -v g="$g" -v r="$r" '{print g "contracts: " r $0}')) &
((cd "./noir-protocol-circuits" && ./bootstrap.sh) > >(awk -v b="$b" -v r="$r" '{print  b "protocol-circuits: " r $0}')) &
=======
((cd "./noir-contracts" && ./bootstrap.sh) > >(awk -v g="$g" -v r="$r" '$0=g"contracts: "r $0')) &
((cd "./noir-protocol-circuits" && ./bootstrap.sh) > >(awk -v b="$b" -v r="$r" '$0=b"protocol-circuits: "r $0')) &
>>>>>>> origin/master
=======
((cd "./noir-contracts" && ./bootstrap.sh) > >(awk -v g="$g" -v r="$r" '{print g "contracts: " r $0}')) &
((cd "./noir-protocol-circuits" && ./bootstrap.sh) > >(awk -v b="$b" -v r="$r" '{print  b "protocol-circuits: " r $0}')) &
>>>>>>> 5418581e

for job in $(jobs -p); do
  wait $job || exit 1
done<|MERGE_RESOLUTION|>--- conflicted
+++ resolved
@@ -22,18 +22,8 @@
 b="\033[34m"  # Blue
 r="\033[0m"   # Reset
 
-<<<<<<< HEAD
-<<<<<<< HEAD
 ((cd "./noir-contracts" && ./bootstrap.sh) > >(awk -v g="$g" -v r="$r" '{print g "contracts: " r $0}')) &
 ((cd "./noir-protocol-circuits" && ./bootstrap.sh) > >(awk -v b="$b" -v r="$r" '{print  b "protocol-circuits: " r $0}')) &
-=======
-((cd "./noir-contracts" && ./bootstrap.sh) > >(awk -v g="$g" -v r="$r" '$0=g"contracts: "r $0')) &
-((cd "./noir-protocol-circuits" && ./bootstrap.sh) > >(awk -v b="$b" -v r="$r" '$0=b"protocol-circuits: "r $0')) &
->>>>>>> origin/master
-=======
-((cd "./noir-contracts" && ./bootstrap.sh) > >(awk -v g="$g" -v r="$r" '{print g "contracts: " r $0}')) &
-((cd "./noir-protocol-circuits" && ./bootstrap.sh) > >(awk -v b="$b" -v r="$r" '{print  b "protocol-circuits: " r $0}')) &
->>>>>>> 5418581e
 
 for job in $(jobs -p); do
   wait $job || exit 1
