--- conflicted
+++ resolved
@@ -1319,251 +1319,6 @@
     #   # This is rewritten to 'system' on the real workflow (otherwise this is ignored by circleci)
     #   equal: [NEVER, << pipeline.parameters.workflow >>]
     jobs:
-<<<<<<< HEAD
-      # # Noir
-      # - noir-x86_64: *defaults
-      # - noir-arm64: *defaults
-      # - noir-ecr-manifest:
-      #     requires:
-      #       - noir-x86_64
-      #       - noir-arm64
-      #     <<: *defaults
-      # - noir-tests: *defaults
-      # - noir-packages: *defaults
-      # - noir-packages-tests:
-      #     requires:
-      #       - noir-ecr-manifest
-      #     <<: *defaults
-      # - noir-compile-acir-tests:
-      #     requires:
-      #       - noir-ecr-manifest
-      #     <<: *defaults
-
-      # # Transpiler
-      # - avm-transpiler: *defaults
-
-      # # Barretenberg
-      # - barretenberg-x86_64-linux-gcc: *defaults
-      # - barretenberg-x86_64-linux-clang: *defaults
-      # - barretenberg-x86_64-linux-clang-assert: *defaults
-      # - barretenberg-x86_64-linux-clang-fuzzing: *defaults
-      # - barretenberg-wasm-linux-clang: *defaults
-      # - barretenberg-x86_64-linux-clang-sol: *defaults
-      # - barretenberg-bench:
-      #     requires:
-      #       - barretenberg-x86_64-linux-clang
-      #     <<: *defaults
-      # - barretenberg-proof-system-tests: *bb_test
-      # - barretenberg-dsl-tests: *bb_test
-      # - barretenberg-tests: *bb_test
-      # - barretenberg-stdlib-tests: *bb_test
-      # - barretenberg-stdlib-recursion-ultra-tests: *bb_test
-      # - barretenberg-acir-tests-bb: *bb_acir_tests
-      # - barretenberg-acir-tests-bb-sol:
-      #     requires:
-      #       - barretenberg-x86_64-linux-clang-sol
-      #     <<: *bb_acir_tests
-      # - barretenberg-docs: *defaults
-      # - bb-js:
-      #     requires:
-      #       - barretenberg-wasm-linux-clang
-      #     <<: *defaults
-      # - bb-js-tests:
-      #     requires:
-      #       - bb-js
-      #     <<: *defaults
-      # - bb-js-acir-tests:
-      #     requires:
-      #       - bb-js
-      #       - noir-compile-acir-tests
-      #     <<: *defaults
-
-      # - l1-contracts: *defaults
-
-      # - mainnet-fork: *defaults
-
-      # - yellow-paper: *defaults
-
-      # - noir-projects:
-      #     requires:
-      #       - avm-transpiler
-      #       - noir-ecr-manifest
-      #     <<: *defaults
-
-      # # Yarn Project
-      # - yarn-project-pre-join:
-      #     requires:
-      #       - bb-js
-      #       - noir-packages
-      #       - l1-contracts
-      #       - noir-projects
-      #     <<: *defaults
-      # - end-to-end: *defaults_yarn_project
-      # - aztec-faucet: *defaults_yarn_project_pre_join
-      # - build-docs: *defaults_yarn_project_pre_join
-      # - yarn-project-test: *defaults_yarn_project
-      # - yarn-project-x86_64: *defaults_yarn_project_pre_join
-      # - yarn-project-arm64: *defaults_yarn_project_pre_join
-      # - yarn-project-ecr-manifest:
-      #     requires:
-      #       - yarn-project-x86_64
-      #       - yarn-project-arm64
-      #     <<: *defaults
-
-      # # Artifacts
-      # - aztec-package: *defaults_yarn_project
-      # - cli: *defaults_yarn_project
-
-      # # Boxes.
-      # - boxes:
-      #     requires:
-      #       - aztec-package
-      #     <<: *defaults
-      # - boxes-vanilla:
-      #     requires:
-      #       - boxes
-      #     <<: *defaults
-      # - boxes-react:
-      #     requires:
-      #       - boxes
-      #     <<: *defaults
-
-      # End to end tests.
-      - e2e-join:
-          # requires:
-          #   - end-to-end
-          #   - aztec-package
-          #   - cli
-          <<: *defaults
-      # - e2e-2-pxes: *e2e_test
-      # - e2e-note-getter: *e2e_test
-      # - e2e-deploy-contract: *e2e_test
-      # - e2e-lending-contract: *e2e_test
-      # - e2e-token-contract: *e2e_test
-      # - e2e-authwit-test: *e2e_test
-      # - e2e-blacklist-token-contract: *e2e_test
-      # # TODO(3458): Investigate intermittent failure
-      # # - e2e-slow-tree: *e2e_test
-      # - e2e-sandbox-example: *e2e_test
-      # - e2e-state-vars: *e2e_test
-      # - e2e-block-building: *e2e_test
-      # - e2e-nested-contract: *e2e_test
-      # - e2e-static-calls: *e2e_test
-      # - e2e-delegate-calls: *e2e_test
-      # - e2e-non-contract-account: *e2e_test
-      # - e2e-multiple-accounts-1-enc-key: *e2e_test
-      # - e2e-cli: *e2e_test
-      # - e2e-cross-chain-messaging: *e2e_test
-      # - e2e-crowdfunding-and-claim: *e2e_test
-      # - e2e-public-cross-chain-messaging: *e2e_test
-      # - e2e-public-to-private-messaging: *e2e_test
-      # - e2e-account-contracts: *e2e_test
-      # - e2e-escrow-contract: *e2e_test
-      # - e2e-inclusion-proofs-contract: *e2e_test
-      # - e2e-pending-note-hashes-contract: *e2e_test
-      # - e2e-ordering: *e2e_test
-      # - e2e-outbox: *e2e_test
-      # - e2e-counter: *e2e_test
-      # - e2e-private-voting: *e2e_test
-      # - uniswap-trade-on-l1-from-l2: *e2e_test
-      # - integration-l1-publisher: *e2e_test
-      # - integration-archiver-l1-to-l2: *e2e_test
-      # - e2e-persistence: *e2e_test
-      # - e2e-browser: *e2e_test
-      # - e2e-card-game: *e2e_test
-      # - e2e-avm-simulator: *e2e_test
-      # - e2e-fees: *e2e_test
-      # - e2e-dapp-subscription: *e2e_test
-      # - pxe: *e2e_test
-      # - cli-docs-sandbox: *e2e_test
-      # - e2e-docs-examples: *e2e_test
-      # - guides-writing-an-account-contract: *e2e_test
-      # - guides-dapp-testing: *e2e_test
-      # - guides-sample-dapp: *e2e_test
-      # - guides-up-quick-start: *e2e_test
-
-      # # Everything that must complete before deployment.
-      # - end:
-      #     requires:
-      #       - barretenberg-x86_64-linux-gcc
-      #       - barretenberg-x86_64-linux-clang
-      #       - barretenberg-x86_64-linux-clang-assert
-      #       - barretenberg-x86_64-linux-clang-fuzzing
-      #       - barretenberg-wasm-linux-clang
-      #       - barretenberg-x86_64-linux-clang-sol
-      #       - barretenberg-bench
-      #       - barretenberg-proof-system-tests
-      #       - barretenberg-dsl-tests
-      #       - barretenberg-tests
-      #       - barretenberg-stdlib-tests
-      #       - barretenberg-stdlib-recursion-ultra-tests
-      #       - barretenberg-acir-tests-bb
-      #       - barretenberg-acir-tests-bb-sol
-      #       - barretenberg-docs
-      #       - build-docs
-      #       - mainnet-fork
-      #       - e2e-2-pxes
-      #       - e2e-note-getter
-      #       - e2e-deploy-contract
-      #       - e2e-lending-contract
-      #       - e2e-token-contract
-      #       - e2e-authwit-test
-      #       - e2e-blacklist-token-contract
-      #       - e2e-sandbox-example
-      #       - e2e-state-vars
-      #       - e2e-block-building
-      #       - e2e-nested-contract
-      #       - e2e-static-calls
-      #       - e2e-delegate-calls
-      #       - e2e-non-contract-account
-      #       - e2e-multiple-accounts-1-enc-key
-      #       - e2e-cli
-      #       - e2e-cross-chain-messaging
-      #       - e2e-crowdfunding-and-claim
-      #       - e2e-public-cross-chain-messaging
-      #       - e2e-public-to-private-messaging
-      #       - e2e-account-contracts
-      #       - e2e-escrow-contract
-      #       - e2e-inclusion-proofs-contract
-      #       - e2e-pending-note-hashes-contract
-      #       - e2e-ordering
-      #       - e2e-outbox
-      #       - e2e-counter
-      #       - e2e-private-voting
-      #       - uniswap-trade-on-l1-from-l2
-      #       - integration-l1-publisher
-      #       - integration-archiver-l1-to-l2
-      #       - e2e-persistence
-      #       - e2e-browser
-      #       - e2e-card-game
-      #       - e2e-avm-simulator
-      #       - e2e-fees
-      #       - e2e-dapp-subscription
-      #       - pxe
-      #       - boxes-vanilla
-      #       - boxes-react
-      #       - cli-docs-sandbox
-      #       - e2e-docs-examples
-      #       - guides-writing-an-account-contract
-      #       - guides-dapp-testing
-      #       - guides-sample-dapp
-      #       - guides-up-quick-start
-      #       - yellow-paper
-      #       - yarn-project-test
-      #     <<: *defaults
-
-      # # Benchmark jobs.
-      # - bench-publish-rollup: *e2e_test
-      # - bench-process-history: *e2e_test
-      # - bench-summary:
-      #     requires:
-      #       - bench-publish-rollup
-      #       - bench-process-history
-      #     <<: *defaults
-
-      # # Production releases.
-      # - deploy-and-release: *defaults_deploy
-=======
       # Noir
       - noir-x86_64: *defaults
       - noir-arm64: *defaults
@@ -1588,8 +1343,8 @@
             - noir-ecr-manifest
           <<: *defaults
 
-      # Transpiler
-      - avm-transpiler: *defaults
+      # # Transpiler
+      # - avm-transpiler: *defaults
 
       # Barretenberg
       - barretenberg-x86_64-linux-gcc: *defaults
@@ -1631,62 +1386,62 @@
             - noir-compile-acir-tests
           <<: *defaults
 
-      - l1-contracts: *defaults
-
-      - mainnet-fork: *defaults
-
-      - yellow-paper: *defaults
-
-      - noir-projects:
-          requires:
-            - avm-transpiler
-            - noir-ecr-manifest
-          <<: *defaults
-
-      # Yarn Project
-      - yarn-project-pre-join:
-          requires:
-            - bb-js
-            - noir-packages
-            - l1-contracts
-            - noir-projects
-          <<: *defaults
-      - end-to-end: *defaults_yarn_project
-      - aztec-faucet: *defaults_yarn_project_pre_join
-      - build-docs: *defaults_yarn_project_pre_join
-      - yarn-project-test: *defaults_yarn_project
-      - yarn-project-x86_64: *defaults_yarn_project_pre_join
-      - yarn-project-arm64: *defaults_yarn_project_pre_join
-      - yarn-project-ecr-manifest:
-          requires:
-            - yarn-project-x86_64
-            - yarn-project-arm64
-          <<: *defaults
-
-      # Artifacts
-      - aztec-package: *defaults_yarn_project
-      - cli: *defaults_yarn_project
-
-      # Boxes.
-      - boxes:
-          requires:
-            - aztec-package
-          <<: *defaults
-      - boxes-vanilla:
-          requires:
-            - boxes
-          <<: *defaults
-      - boxes-react:
-          requires:
-            - boxes
-          <<: *defaults
+      # - l1-contracts: *defaults
+
+      # - mainnet-fork: *defaults
+
+      # - yellow-paper: *defaults
+
+      # - noir-projects:
+      #     requires:
+      #       - avm-transpiler
+      #       - noir-ecr-manifest
+      #     <<: *defaults
+
+      # # Yarn Project
+      # - yarn-project-pre-join:
+      #     requires:
+      #       - bb-js
+      #       - noir-packages
+      #       - l1-contracts
+      #       - noir-projects
+      #     <<: *defaults
+      # - end-to-end: *defaults_yarn_project
+      # - aztec-faucet: *defaults_yarn_project_pre_join
+      # - build-docs: *defaults_yarn_project_pre_join
+      # - yarn-project-test: *defaults_yarn_project
+      # - yarn-project-x86_64: *defaults_yarn_project_pre_join
+      # - yarn-project-arm64: *defaults_yarn_project_pre_join
+      # - yarn-project-ecr-manifest:
+      #     requires:
+      #       - yarn-project-x86_64
+      #       - yarn-project-arm64
+      #     <<: *defaults
+
+      # # Artifacts
+      # - aztec-package: *defaults_yarn_project
+      # - cli: *defaults_yarn_project
+
+      # # Boxes.
+      # - boxes:
+      #     requires:
+      #       - aztec-package
+      #     <<: *defaults
+      # - boxes-vanilla:
+      #     requires:
+      #       - boxes
+      #     <<: *defaults
+      # - boxes-react:
+      #     requires:
+      #       - boxes
+      #     <<: *defaults
 
       # End to end tests.
       - e2e-join:
-          requires:
-            - end-to-end
-            - aztec-package
-            - cli
+          # requires:
+          #   - end-to-end
+          #   - aztec-package
+          #   - cli
           <<: *defaults
       - e2e-2-pxes: *e2e_test
       - e2e-note-getter: *e2e_test
@@ -1817,6 +1572,5 @@
             - bench-tx-size
           <<: *defaults
 
-      # Production releases.
-      - deploy-and-release: *defaults_deploy
->>>>>>> a0720ff3
+      # # Production releases.
+      # - deploy-and-release: *defaults_deploy